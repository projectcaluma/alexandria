--- conflicted
+++ resolved
@@ -13,15 +13,6 @@
         'SELECT "alexandria_core_mark"."created_at", "alexandria_core_mark"."created_by_user", "alexandria_core_mark"."created_by_group", "alexandria_core_mark"."modified_at", "alexandria_core_mark"."modified_by_user", "alexandria_core_mark"."modified_by_group", "alexandria_core_mark"."metainfo", "alexandria_core_mark"."slug", "alexandria_core_mark"."name", "alexandria_core_mark"."description" FROM "alexandria_core_mark" WHERE "alexandria_core_mark"."slug" = \'father-should-keep\' LIMIT 21',
         """INSERT INTO "alexandria_core_document" ("created_at", "created_by_user", "created_by_group", "modified_at", "modified_by_user", "modified_by_group", "metainfo", "id", "title", "description", "category_id", "date") VALUES (\'2017-05-21T00:00:00+00:00\'::timestamptz, \'admin\', \'admin\', \'2017-05-21T00:00:00+00:00\'::timestamptz, \'admin\', \'admin\', \'{}\', \'f561aaf6-ef0b-f14d-4208-bb46a4ccb3ad\'::uuid, hstore(ARRAY[\'en\',\'de\',\'fr\'], ARRAY[\'Michael Edwards\',\'\',\'\']), hstore(ARRAY[\'en\',\'de\',\'fr\'], ARRAY[\'Open else look tree arm responsibility week. Environmental statement bag someone them style.
 Public these health team change. Tax final upon stay sing middle suggest.','','']), 'note-act-source', '1999-11-26'::date)""",
-<<<<<<< HEAD
-        'SELECT "alexandria_core_tag"."slug" FROM "alexandria_core_tag" INNER JOIN "alexandria_core_document_tags" ON ("alexandria_core_tag"."slug" = "alexandria_core_document_tags"."tag_id") WHERE "alexandria_core_document_tags"."document_id" = \'9336ebf2-5087-d91c-818e-e6e9ec29f8c1\'::uuid',
-        'INSERT INTO "alexandria_core_document_tags" ("document_id", "tag_id") VALUES (\'9336ebf2-5087-d91c-818e-e6e9ec29f8c1\'::uuid, \'energy-ready-left\') ON CONFLICT DO NOTHING',
-        'SELECT "alexandria_core_mark"."slug" FROM "alexandria_core_mark" INNER JOIN "alexandria_core_document_marks" ON ("alexandria_core_mark"."slug" = "alexandria_core_document_marks"."mark_id") WHERE "alexandria_core_document_marks"."document_id" = \'9336ebf2-5087-d91c-818e-e6e9ec29f8c1\'::uuid',
-        'INSERT INTO "alexandria_core_document_marks" ("document_id", "mark_id") VALUES (\'9336ebf2-5087-d91c-818e-e6e9ec29f8c1\'::uuid, \'father-should-keep\') ON CONFLICT DO NOTHING',
-        'SELECT "alexandria_core_file"."created_at", "alexandria_core_file"."created_by_user", "alexandria_core_file"."created_by_group", "alexandria_core_file"."modified_at", "alexandria_core_file"."modified_by_user", "alexandria_core_file"."modified_by_group", "alexandria_core_file"."metainfo", "alexandria_core_file"."id", "alexandria_core_file"."variant", "alexandria_core_file"."original_id", "alexandria_core_file"."name", "alexandria_core_file"."document_id", "alexandria_core_file"."checksum", "alexandria_core_file"."encryption_status", "alexandria_core_file"."content" FROM "alexandria_core_file" WHERE "alexandria_core_file"."document_id" = \'9336ebf2-5087-d91c-818e-e6e9ec29f8c1\'::uuid ORDER BY "alexandria_core_file"."created_at" DESC',
-        'SELECT "alexandria_core_tag"."created_at", "alexandria_core_tag"."created_by_user", "alexandria_core_tag"."created_by_group", "alexandria_core_tag"."modified_at", "alexandria_core_tag"."modified_by_user", "alexandria_core_tag"."modified_by_group", "alexandria_core_tag"."metainfo", "alexandria_core_tag"."slug", "alexandria_core_tag"."name", "alexandria_core_tag"."description", "alexandria_core_tag"."tag_synonym_group_id" FROM "alexandria_core_tag" INNER JOIN "alexandria_core_document_tags" ON ("alexandria_core_tag"."slug" = "alexandria_core_document_tags"."tag_id") WHERE "alexandria_core_document_tags"."document_id" = \'9336ebf2-5087-d91c-818e-e6e9ec29f8c1\'::uuid',
-        'SELECT "alexandria_core_mark"."created_at", "alexandria_core_mark"."created_by_user", "alexandria_core_mark"."created_by_group", "alexandria_core_mark"."modified_at", "alexandria_core_mark"."modified_by_user", "alexandria_core_mark"."modified_by_group", "alexandria_core_mark"."metainfo", "alexandria_core_mark"."slug", "alexandria_core_mark"."name", "alexandria_core_mark"."description" FROM "alexandria_core_mark" INNER JOIN "alexandria_core_document_marks" ON ("alexandria_core_mark"."slug" = "alexandria_core_document_marks"."mark_id") WHERE "alexandria_core_document_marks"."document_id" = \'9336ebf2-5087-d91c-818e-e6e9ec29f8c1\'::uuid',
-=======
         'SELECT "alexandria_core_tag"."id" FROM "alexandria_core_tag" INNER JOIN "alexandria_core_document_tags" ON ("alexandria_core_tag"."id" = "alexandria_core_document_tags"."tag_id") WHERE "alexandria_core_document_tags"."document_id" = \'f561aaf6-ef0b-f14d-4208-bb46a4ccb3ad\'::uuid',
         'INSERT INTO "alexandria_core_document_tags" ("document_id", "tag_id") VALUES (\'f561aaf6-ef0b-f14d-4208-bb46a4ccb3ad\'::uuid, \'9336ebf2-5087-d91c-818e-e6e9ec29f8c1\'::uuid) ON CONFLICT DO NOTHING',
         'SELECT "alexandria_core_mark"."slug" FROM "alexandria_core_mark" INNER JOIN "alexandria_core_document_marks" ON ("alexandria_core_mark"."slug" = "alexandria_core_document_marks"."mark_id") WHERE "alexandria_core_document_marks"."document_id" = \'f561aaf6-ef0b-f14d-4208-bb46a4ccb3ad\'::uuid',
@@ -30,7 +21,6 @@
         'SELECT (1) AS "a" FROM "alexandria_core_category" WHERE ("alexandria_core_category"."slug" = \'note-act-source\' AND "alexandria_core_category"."slug" = \'note-act-source\') LIMIT 1',
         'SELECT "alexandria_core_tag"."created_at", "alexandria_core_tag"."created_by_user", "alexandria_core_tag"."created_by_group", "alexandria_core_tag"."modified_at", "alexandria_core_tag"."modified_by_user", "alexandria_core_tag"."modified_by_group", "alexandria_core_tag"."metainfo", "alexandria_core_tag"."id", "alexandria_core_tag"."name", "alexandria_core_tag"."description", "alexandria_core_tag"."tag_synonym_group_id" FROM "alexandria_core_tag" INNER JOIN "alexandria_core_document_tags" ON ("alexandria_core_tag"."id" = "alexandria_core_document_tags"."tag_id") WHERE "alexandria_core_document_tags"."document_id" = \'f561aaf6-ef0b-f14d-4208-bb46a4ccb3ad\'::uuid',
         'SELECT "alexandria_core_mark"."created_at", "alexandria_core_mark"."created_by_user", "alexandria_core_mark"."created_by_group", "alexandria_core_mark"."modified_at", "alexandria_core_mark"."modified_by_user", "alexandria_core_mark"."modified_by_group", "alexandria_core_mark"."metainfo", "alexandria_core_mark"."slug", "alexandria_core_mark"."name", "alexandria_core_mark"."description" FROM "alexandria_core_mark" INNER JOIN "alexandria_core_document_marks" ON ("alexandria_core_mark"."slug" = "alexandria_core_document_marks"."mark_id") WHERE "alexandria_core_document_marks"."document_id" = \'f561aaf6-ef0b-f14d-4208-bb46a4ccb3ad\'::uuid',
->>>>>>> fa9def1c
     ],
     "query_count": 12,
     "request": {
@@ -121,15 +111,9 @@
 snapshots["test_api_create[FileViewSet] 1"] = {
     "queries": [
         'SELECT "alexandria_core_document"."created_at", "alexandria_core_document"."created_by_user", "alexandria_core_document"."created_by_group", "alexandria_core_document"."modified_at", "alexandria_core_document"."modified_by_user", "alexandria_core_document"."modified_by_group", "alexandria_core_document"."metainfo", "alexandria_core_document"."id", "alexandria_core_document"."title", "alexandria_core_document"."description", "alexandria_core_document"."category_id", "alexandria_core_document"."date" FROM "alexandria_core_document" WHERE "alexandria_core_document"."id" = \'9dd4e461-268c-8034-f5c8-564e155c67a6\'::uuid LIMIT 21',
-<<<<<<< HEAD
-        'INSERT INTO "alexandria_core_file" ("created_at", "created_by_user", "created_by_group", "modified_at", "modified_by_user", "modified_by_group", "metainfo", "id", "variant", "original_id", "name", "document_id", "checksum", "encryption_status", "content") VALUES (\'2017-05-21T00:00:00+00:00\'::timestamptz, \'admin\', \'admin\', \'2017-05-21T00:00:00+00:00\'::timestamptz, \'admin\', \'admin\', \'{}\', \'f561aaf6-ef0b-f14d-4208-bb46a4ccb3ad\'::uuid, \'original\', NULL, \'Version #33\', \'9dd4e461-268c-8034-f5c8-564e155c67a6\'::uuid, \'sha256:945db0f84bf4ec45cf1c4835cb61848210d64c3867f5a3d78f55ca18e4a98879\', NULL, \'f561aaf6-ef0b-f14d-4208-bb46a4ccb3ad_Version_33\')',
-        'INSERT INTO "alexandria_core_file" ("created_at", "created_by_user", "created_by_group", "modified_at", "modified_by_user", "modified_by_group", "metainfo", "id", "variant", "original_id", "name", "document_id", "checksum", "encryption_status", "content") VALUES (\'2017-05-21T00:00:00+00:00\'::timestamptz, NULL, NULL, \'2017-05-21T00:00:00+00:00\'::timestamptz, NULL, NULL, \'{}\', \'ea416ed0-759d-46a8-de58-f63a59077499\'::uuid, \'thumbnail\', \'f561aaf6-ef0b-f14d-4208-bb46a4ccb3ad\'::uuid, \'Version #33_preview.jpg\', \'9dd4e461-268c-8034-f5c8-564e155c67a6\'::uuid, \'sha256:0b5121c3edeb9ac0ac4d2f2cfa34773e43b68017bba0dfc859bdfdeae4392cc2\', NULL, \'ea416ed0-759d-46a8-de58-f63a59077499_Version_33_preview.jpg\')',
-        'SELECT "alexandria_core_file"."created_at", "alexandria_core_file"."created_by_user", "alexandria_core_file"."created_by_group", "alexandria_core_file"."modified_at", "alexandria_core_file"."modified_by_user", "alexandria_core_file"."modified_by_group", "alexandria_core_file"."metainfo", "alexandria_core_file"."id", "alexandria_core_file"."variant", "alexandria_core_file"."original_id", "alexandria_core_file"."name", "alexandria_core_file"."document_id", "alexandria_core_file"."checksum", "alexandria_core_file"."encryption_status", "alexandria_core_file"."content" FROM "alexandria_core_file" WHERE "alexandria_core_file"."original_id" = \'f561aaf6-ef0b-f14d-4208-bb46a4ccb3ad\'::uuid ORDER BY "alexandria_core_file"."created_at" DESC',
-=======
         'INSERT INTO "alexandria_core_file" ("created_at", "created_by_user", "created_by_group", "modified_at", "modified_by_user", "modified_by_group", "metainfo", "id", "variant", "original_id", "name", "document_id", "checksum", "upload_status") VALUES (\'2017-05-21T00:00:00+00:00\'::timestamptz, \'admin\', \'admin\', \'2017-05-21T00:00:00+00:00\'::timestamptz, \'admin\', \'admin\', \'{}\', \'f561aaf6-ef0b-f14d-4208-bb46a4ccb3ad\'::uuid, \'original\', NULL, \'Jason Lopez\', \'9dd4e461-268c-8034-f5c8-564e155c67a6\'::uuid, NULL, \'undefined\')',
         'SELECT "alexandria_core_file"."created_at", "alexandria_core_file"."created_by_user", "alexandria_core_file"."created_by_group", "alexandria_core_file"."modified_at", "alexandria_core_file"."modified_by_user", "alexandria_core_file"."modified_by_group", "alexandria_core_file"."metainfo", "alexandria_core_file"."id", "alexandria_core_file"."variant", "alexandria_core_file"."original_id", "alexandria_core_file"."name", "alexandria_core_file"."document_id", "alexandria_core_file"."checksum", "alexandria_core_file"."upload_status" FROM "alexandria_core_file" WHERE "alexandria_core_file"."original_id" = \'f561aaf6-ef0b-f14d-4208-bb46a4ccb3ad\'::uuid ORDER BY "alexandria_core_file"."created_at" DESC',
         'SELECT (1) AS "a" FROM "alexandria_core_document" WHERE ("alexandria_core_document"."id" = \'9dd4e461-268c-8034-f5c8-564e155c67a6\'::uuid AND "alexandria_core_document"."id" = \'9dd4e461-268c-8034-f5c8-564e155c67a6\'::uuid) LIMIT 1',
->>>>>>> fa9def1c
     ],
     "query_count": 4,
     "request": {
@@ -141,24 +125,68 @@
         "SERVER_PORT": "80",
     },
     "request_payload": {
-        "content": GenericRepr("<_io.BytesIO object at 0x100000000>"),
-        "document": "9dd4e461-268c-8034-f5c8-564e155c67a6",
-        "name": "Version #33",
-        "variant": "original",
-    },
-    "response": {
-        "data": {
-            "attributes": {
-                "checksum": "sha256:945db0f84bf4ec45cf1c4835cb61848210d64c3867f5a3d78f55ca18e4a98879",
-                "created-at": "2017-05-21T00:00:00Z",
-                "created-by-group": "admin",
-                "created-by-user": "admin",
-                "download-url": "http://testserver/api/v1/files/f561aaf6-ef0b-f14d-4208-bb46a4ccb3ad/download?expires=1495325100&signature=b1zEze_szPmFIwN-fjAHmUm-bLQ5NWr9YXPV7Fg9JWU",
-                "metainfo": {},
-                "modified-at": "2017-05-21T00:00:00Z",
-                "modified-by-group": "admin",
-                "modified-by-user": "admin",
-                "name": "Version #33",
+        "data": {
+            "attributes": {
+                "checksum": None,
+                "created-at": "2017-05-21T00:00:00Z",
+                "created-by-group": "admin",
+                "created-by-user": "admin",
+                "download-url": "http://minio/download-url/9336ebf2-5087-d91c-818e-e6e9ec29f8c1_Jason Lopez",
+                "metainfo": {},
+                "modified-at": "2017-05-21T00:00:00Z",
+                "modified-by-group": "admin",
+                "modified-by-user": "admin",
+                "name": "Jason Lopez",
+                "upload-status": "undefined",
+                "upload-url": "",
+                "variant": "original",
+            },
+            "id": "9336ebf2-5087-d91c-818e-e6e9ec29f8c1",
+            "relationships": {
+                "document": {
+                    "data": {
+                        "id": "9dd4e461-268c-8034-f5c8-564e155c67a6",
+                        "type": "documents",
+                    }
+                },
+                "original": {"data": None},
+                "renderings": {"data": [], "meta": {"count": 0}},
+            },
+            "type": "files",
+        }
+    },
+    "status": 201,
+}
+
+snapshots["test_api_create[MarkViewSet] 1"] = {
+    "queries": [
+        """INSERT INTO "alexandria_core_mark" ("created_at", "created_by_user", "created_by_group", "modified_at", "modified_by_user", "modified_by_group", "metainfo", "slug", "name", "description") VALUES (\'2017-05-21T00:00:00+00:00\'::timestamptz, \'admin\', \'admin\', \'2017-05-21T00:00:00+00:00\'::timestamptz, \'admin\', \'admin\', \'{}\', \'erin-scott\', hstore(ARRAY[\'en\',\'de\',\'fr\'], ARRAY[\'Erin Scott\',\'\',\'\']), hstore(ARRAY[\'en\',\'de\',\'fr\'], ARRAY[\'Far bit among again. Station story first. Team suggest traditional boy above.
+Central meeting anyone remember. There today material minute ago get. Range whose scientist draw free property consider.','','']))"""
+    ],
+    "query_count": 1,
+    "request": {
+        "CONTENT_LENGTH": "540",
+        "CONTENT_TYPE": "application/vnd.api+json",
+        "PATH_INFO": "/api/v1/marks",
+        "QUERY_STRING": "",
+        "REQUEST_METHOD": "POST",
+        "SERVER_PORT": "80",
+    },
+    "request_payload": {
+        "data": {
+            "attributes": {
+                "checksum": None,
+                "created-at": "2017-05-21T00:00:00Z",
+                "created-by-group": "admin",
+                "created-by-user": "admin",
+                "download-url": "http://minio/download-url/f561aaf6-ef0b-f14d-4208-bb46a4ccb3ad_Jason Lopez",
+                "metainfo": {},
+                "modified-at": "2017-05-21T00:00:00Z",
+                "modified-by-group": "admin",
+                "modified-by-user": "admin",
+                "name": "Jason Lopez",
+                "upload-status": "undefined",
+                "upload-url": "http://minio/upload-url",
                 "variant": "original",
             },
             "id": "f561aaf6-ef0b-f14d-4208-bb46a4ccb3ad",
@@ -170,14 +198,10 @@
                     }
                 },
                 "original": {"data": None},
-                "renderings": {
-                    "data": [
-                        {"id": "ea416ed0-759d-46a8-de58-f63a59077499", "type": "files"}
-                    ],
-                    "meta": {"count": 1},
-                },
-            },
-            "type": "files",
+                "renderings": {"data": [], "meta": {"count": 0}},
+            },
+            "id": "erin-scott",
+            "type": "marks",
         }
     },
     "status": 201,
@@ -205,8 +229,8 @@
                 "created-by-user": "admin",
                 "description": {
                     "de": "",
-                    "en": """Far bit among again. Station story first. Team suggest traditional boy above.
-Central meeting anyone remember. There today material minute ago get. Range whose scientist draw free property consider.""",
+                    "en": """Effort meet relationship far. Option program interesting station. First where during teach country talk across.
+Argue move appear catch toward help wind. Material minute ago get.""",
                     "fr": "",
                 },
                 "metainfo": {},
@@ -222,6 +246,179 @@
     "response": {
         "data": {
             "attributes": {
+                "created-at": "2017-05-21T00:00:00Z",
+                "created-by-group": "admin",
+                "created-by-user": "admin",
+                "description": {
+                    "de": "",
+                    "en": """Effort meet relationship far. Option program interesting station. First where during teach country talk across.
+Argue move appear catch toward help wind. Material minute ago get.""",
+                    "fr": "",
+                },
+                "metainfo": {},
+                "modified-at": "2017-05-21T00:00:00Z",
+                "modified-by-group": "admin",
+                "modified-by-user": "admin",
+                "name": {"de": "", "en": "Erin Scott", "fr": ""},
+            },
+            "id": "erin-scott",
+            "type": "marks",
+        }
+    },
+    "status": 201,
+}
+
+snapshots["test_api_create[TagViewSet] 1"] = {
+    "queries": [
+        """INSERT INTO "alexandria_core_tag" ("created_at", "created_by_user", "created_by_group", "modified_at", "modified_by_user", "modified_by_group", "metainfo", "id", "name", "description", "tag_synonym_group_id") VALUES (\'2017-05-21T00:00:00+00:00\'::timestamptz, \'admin\', \'admin\', \'2017-05-21T00:00:00+00:00\'::timestamptz, \'admin\', \'admin\', \'{}\', \'9336ebf2-5087-d91c-818e-e6e9ec29f8c1\'::uuid, \'Pamela Horton\', hstore(ARRAY[\'en\',\'de\',\'fr\'], ARRAY[\'Effort meet relationship far. Option program interesting station. First where during teach country talk across.
+Argue move appear catch toward help wind. Material minute ago get.','','']), NULL)"""
+    ],
+    "query_count": 1,
+    "request": {
+        "CONTENT_LENGTH": "572",
+        "CONTENT_TYPE": "application/vnd.api+json",
+        "PATH_INFO": "/api/v1/tags",
+        "QUERY_STRING": "",
+        "REQUEST_METHOD": "POST",
+        "SERVER_PORT": "80",
+    },
+    "request_payload": {
+        "data": {
+            "attributes": {
+                "created-at": "2017-05-21T00:00:00Z",
+                "created-by-group": "admin",
+                "created-by-user": "admin",
+                "description": {
+                    "de": "",
+                    "en": """Effort meet relationship far. Option program interesting station. First where during teach country talk across.
+Argue move appear catch toward help wind. Material minute ago get.""",
+                    "fr": "",
+                },
+                "metainfo": {},
+                "modified-at": "2017-05-21T00:00:00Z",
+                "modified-by-group": "admin",
+                "modified-by-user": "admin",
+                "name": "Pamela Horton",
+            },
+            "id": "9dd4e461-268c-8034-f5c8-564e155c67a6",
+            "relationships": {"tag-synonym-group": {"data": None}},
+            "type": "tags",
+        }
+    },
+    "response": {
+        "data": {
+            "attributes": {
+                "created-at": "2017-05-21T00:00:00Z",
+                "created-by-group": "admin",
+                "created-by-user": "admin",
+                "description": {
+                    "de": "",
+                    "en": """Effort meet relationship far. Option program interesting station. First where during teach country talk across.
+Argue move appear catch toward help wind. Material minute ago get.""",
+                    "fr": "",
+                },
+                "metainfo": {},
+                "modified-at": "2017-05-21T00:00:00Z",
+                "modified-by-group": "admin",
+                "modified-by-user": "admin",
+                "name": "Pamela Horton",
+            },
+            "id": "9336ebf2-5087-d91c-818e-e6e9ec29f8c1",
+            "relationships": {"tag-synonym-group": {"data": None}},
+            "type": "tags",
+        }
+    },
+    "status": 201,
+}
+
+snapshots["test_api_destroy[DocumentViewSet] 1"] = {
+    "queries": [
+        'SELECT "alexandria_core_document"."created_at", "alexandria_core_document"."created_by_user", "alexandria_core_document"."created_by_group", "alexandria_core_document"."modified_at", "alexandria_core_document"."modified_by_user", "alexandria_core_document"."modified_by_group", "alexandria_core_document"."metainfo", "alexandria_core_document"."id", "alexandria_core_document"."title", "alexandria_core_document"."description", "alexandria_core_document"."category_id", "alexandria_core_document"."date" FROM "alexandria_core_document" WHERE "alexandria_core_document"."id" = \'9dd4e461-268c-8034-f5c8-564e155c67a6\'::uuid LIMIT 21',
+        'SELECT "alexandria_core_file"."created_at", "alexandria_core_file"."created_by_user", "alexandria_core_file"."created_by_group", "alexandria_core_file"."modified_at", "alexandria_core_file"."modified_by_user", "alexandria_core_file"."modified_by_group", "alexandria_core_file"."metainfo", "alexandria_core_file"."id", "alexandria_core_file"."variant", "alexandria_core_file"."original_id", "alexandria_core_file"."name", "alexandria_core_file"."document_id", "alexandria_core_file"."checksum", "alexandria_core_file"."encryption_status", "alexandria_core_file"."content" FROM "alexandria_core_file" WHERE "alexandria_core_file"."document_id" IN (\'9dd4e461-268c-8034-f5c8-564e155c67a6\'::uuid) ORDER BY "alexandria_core_file"."created_at" DESC',
+        'DELETE FROM "alexandria_core_document_tags" WHERE "alexandria_core_document_tags"."document_id" IN (\'9dd4e461-268c-8034-f5c8-564e155c67a6\'::uuid)',
+        'DELETE FROM "alexandria_core_document_marks" WHERE "alexandria_core_document_marks"."document_id" IN (\'9dd4e461-268c-8034-f5c8-564e155c67a6\'::uuid)',
+        'DELETE FROM "alexandria_core_document" WHERE "alexandria_core_document"."id" IN (\'9dd4e461-268c-8034-f5c8-564e155c67a6\'::uuid)',
+    ],
+    "query_count": 5,
+    "request": {
+        "PATH_INFO": "/api/v1/documents/9dd4e461-268c-8034-f5c8-564e155c67a6",
+        "QUERY_STRING": "",
+        "REQUEST_METHOD": "DELETE",
+        "SERVER_PORT": "80",
+    },
+    "request_payload": None,
+    "status": 204,
+}
+
+snapshots["test_api_destroy[FileViewSet] 1"] = {
+    "queries": [
+        'SELECT "alexandria_core_file"."created_at", "alexandria_core_file"."created_by_user", "alexandria_core_file"."created_by_group", "alexandria_core_file"."modified_at", "alexandria_core_file"."modified_by_user", "alexandria_core_file"."modified_by_group", "alexandria_core_file"."metainfo", "alexandria_core_file"."id", "alexandria_core_file"."variant", "alexandria_core_file"."original_id", "alexandria_core_file"."name", "alexandria_core_file"."document_id", "alexandria_core_file"."checksum", "alexandria_core_file"."upload_status" FROM "alexandria_core_file" WHERE "alexandria_core_file"."id" = \'9336ebf2-5087-d91c-818e-e6e9ec29f8c1\'::uuid LIMIT 21',
+        'SELECT "alexandria_core_file"."id" FROM "alexandria_core_file" WHERE "alexandria_core_file"."original_id" IN (\'9336ebf2-5087-d91c-818e-e6e9ec29f8c1\'::uuid) ORDER BY "alexandria_core_file"."created_at" DESC',
+        'DELETE FROM "alexandria_core_file" WHERE "alexandria_core_file"."id" IN (\'9336ebf2-5087-d91c-818e-e6e9ec29f8c1\'::uuid)',
+    ],
+    "query_count": 3,
+    "request": {
+        "PATH_INFO": "/api/v1/files/9336ebf2-5087-d91c-818e-e6e9ec29f8c1",
+        "QUERY_STRING": "",
+        "REQUEST_METHOD": "DELETE",
+        "SERVER_PORT": "80",
+    },
+    "request_payload": None,
+    "status": 204,
+}
+
+snapshots["test_api_destroy[MarkViewSet] 1"] = {
+    "queries": [
+        'SELECT DISTINCT "alexandria_core_mark"."created_at", "alexandria_core_mark"."created_by_user", "alexandria_core_mark"."created_by_group", "alexandria_core_mark"."modified_at", "alexandria_core_mark"."modified_by_user", "alexandria_core_mark"."modified_by_group", "alexandria_core_mark"."metainfo", "alexandria_core_mark"."slug", "alexandria_core_mark"."name", "alexandria_core_mark"."description" FROM "alexandria_core_mark" WHERE "alexandria_core_mark"."slug" = \'note-act-source\' LIMIT 21',
+        'DELETE FROM "alexandria_core_document_marks" WHERE "alexandria_core_document_marks"."mark_id" IN (\'note-act-source\')',
+        'DELETE FROM "alexandria_core_mark" WHERE "alexandria_core_mark"."slug" IN (\'note-act-source\')',
+    ],
+    "query_count": 3,
+    "request": {
+        "PATH_INFO": "/api/v1/marks/note-act-source",
+        "QUERY_STRING": "",
+        "REQUEST_METHOD": "DELETE",
+        "SERVER_PORT": "80",
+    },
+    "request_payload": None,
+    "status": 204,
+}
+
+snapshots["test_api_destroy[TagViewSet] 1"] = {
+    "queries": [
+        'SELECT DISTINCT "alexandria_core_tag"."created_at", "alexandria_core_tag"."created_by_user", "alexandria_core_tag"."created_by_group", "alexandria_core_tag"."modified_at", "alexandria_core_tag"."modified_by_user", "alexandria_core_tag"."modified_by_group", "alexandria_core_tag"."metainfo", "alexandria_core_tag"."id", "alexandria_core_tag"."name", "alexandria_core_tag"."description", "alexandria_core_tag"."tag_synonym_group_id" FROM "alexandria_core_tag" WHERE "alexandria_core_tag"."id" = \'9dd4e461-268c-8034-f5c8-564e155c67a6\'::uuid LIMIT 21',
+        'DELETE FROM "alexandria_core_document_tags" WHERE "alexandria_core_document_tags"."tag_id" IN (\'9dd4e461-268c-8034-f5c8-564e155c67a6\'::uuid)',
+        'DELETE FROM "alexandria_core_tag" WHERE "alexandria_core_tag"."id" IN (\'9dd4e461-268c-8034-f5c8-564e155c67a6\'::uuid)',
+    ],
+    "query_count": 3,
+    "request": {
+        "PATH_INFO": "/api/v1/tags/9dd4e461-268c-8034-f5c8-564e155c67a6",
+        "QUERY_STRING": "",
+        "REQUEST_METHOD": "DELETE",
+        "SERVER_PORT": "80",
+    },
+    "request_payload": None,
+    "status": 204,
+}
+
+snapshots["test_api_detail[CategoryViewSet] 1"] = {
+    "queries": [
+        'SELECT "alexandria_core_category"."created_at", "alexandria_core_category"."created_by_user", "alexandria_core_category"."created_by_group", "alexandria_core_category"."modified_at", "alexandria_core_category"."modified_by_user", "alexandria_core_category"."modified_by_group", "alexandria_core_category"."metainfo", "alexandria_core_category"."slug", "alexandria_core_category"."name", "alexandria_core_category"."description", "alexandria_core_category"."color", "alexandria_core_category"."parent_id", T2."created_at", T2."created_by_user", T2."created_by_group", T2."modified_at", T2."modified_by_user", T2."modified_by_group", T2."metainfo", T2."slug", T2."name", T2."description", T2."color", T2."parent_id" FROM "alexandria_core_category" LEFT OUTER JOIN "alexandria_core_category" T2 ON ("alexandria_core_category"."parent_id" = T2."slug") WHERE "alexandria_core_category"."slug" = \'note-act-source\' LIMIT 21',
+        'SELECT "alexandria_core_category"."created_at", "alexandria_core_category"."created_by_user", "alexandria_core_category"."created_by_group", "alexandria_core_category"."modified_at", "alexandria_core_category"."modified_by_user", "alexandria_core_category"."modified_by_group", "alexandria_core_category"."metainfo", "alexandria_core_category"."slug", "alexandria_core_category"."name", "alexandria_core_category"."description", "alexandria_core_category"."color", "alexandria_core_category"."parent_id" FROM "alexandria_core_category" WHERE "alexandria_core_category"."parent_id" IN (\'note-act-source\')',
+    ],
+    "query_count": 2,
+    "request": {
+        "CONTENT_TYPE": "application/octet-stream",
+        "PATH_INFO": "/api/v1/categories/note-act-source",
+        "QUERY_STRING": "include=parent%2Cchildren",
+        "REQUEST_METHOD": "GET",
+        "SERVER_PORT": "80",
+    },
+    "request_payload": None,
+    "response": {
+        "data": {
+            "attributes": {
+                "color": "#093f87",
                 "created-at": "2017-05-21T00:00:00Z",
                 "created-by-group": "admin",
                 "created-by-user": "admin",
@@ -237,187 +434,6 @@
                 "modified-by-user": "admin",
                 "name": {"de": "", "en": "Erin Scott", "fr": ""},
             },
-            "id": "erin-scott",
-            "type": "marks",
-        }
-    },
-    "status": 201,
-}
-
-snapshots["test_api_create[TagViewSet] 1"] = {
-    "queries": [
-        """INSERT INTO "alexandria_core_tag" ("created_at", "created_by_user", "created_by_group", "modified_at", "modified_by_user", "modified_by_group", "metainfo", "id", "name", "description", "tag_synonym_group_id") VALUES (\'2017-05-21T00:00:00+00:00\'::timestamptz, \'admin\', \'admin\', \'2017-05-21T00:00:00+00:00\'::timestamptz, \'admin\', \'admin\', \'{}\', \'9336ebf2-5087-d91c-818e-e6e9ec29f8c1\'::uuid, \'Pamela Horton\', hstore(ARRAY[\'en\',\'de\',\'fr\'], ARRAY[\'Effort meet relationship far. Option program interesting station. First where during teach country talk across.
-Argue move appear catch toward help wind. Material minute ago get.','','']), NULL)"""
-    ],
-    "query_count": 1,
-    "request": {
-        "CONTENT_LENGTH": "572",
-        "CONTENT_TYPE": "application/vnd.api+json",
-        "PATH_INFO": "/api/v1/tags",
-        "QUERY_STRING": "",
-        "REQUEST_METHOD": "POST",
-        "SERVER_PORT": "80",
-    },
-    "request_payload": {
-        "data": {
-            "attributes": {
-                "created-at": "2017-05-21T00:00:00Z",
-                "created-by-group": "admin",
-                "created-by-user": "admin",
-                "description": {
-                    "de": "",
-                    "en": """Effort meet relationship far. Option program interesting station. First where during teach country talk across.
-Argue move appear catch toward help wind. Material minute ago get.""",
-                    "fr": "",
-                },
-                "metainfo": {},
-                "modified-at": "2017-05-21T00:00:00Z",
-                "modified-by-group": "admin",
-                "modified-by-user": "admin",
-                "name": "Pamela Horton",
-            },
-            "id": "9dd4e461-268c-8034-f5c8-564e155c67a6",
-            "relationships": {"tag-synonym-group": {"data": None}},
-            "type": "tags",
-        }
-    },
-    "response": {
-        "data": {
-            "attributes": {
-                "created-at": "2017-05-21T00:00:00Z",
-                "created-by-group": "admin",
-                "created-by-user": "admin",
-                "description": {
-                    "de": "",
-                    "en": """Effort meet relationship far. Option program interesting station. First where during teach country talk across.
-Argue move appear catch toward help wind. Material minute ago get.""",
-                    "fr": "",
-                },
-                "metainfo": {},
-                "modified-at": "2017-05-21T00:00:00Z",
-                "modified-by-group": "admin",
-                "modified-by-user": "admin",
-                "name": "Pamela Horton",
-            },
-            "id": "9336ebf2-5087-d91c-818e-e6e9ec29f8c1",
-            "relationships": {"tag-synonym-group": {"data": None}},
-            "type": "tags",
-        }
-    },
-    "status": 201,
-}
-
-snapshots["test_api_destroy[DocumentViewSet] 1"] = {
-    "queries": [
-        'SELECT "alexandria_core_document"."created_at", "alexandria_core_document"."created_by_user", "alexandria_core_document"."created_by_group", "alexandria_core_document"."modified_at", "alexandria_core_document"."modified_by_user", "alexandria_core_document"."modified_by_group", "alexandria_core_document"."metainfo", "alexandria_core_document"."id", "alexandria_core_document"."title", "alexandria_core_document"."description", "alexandria_core_document"."category_id", "alexandria_core_document"."date" FROM "alexandria_core_document" WHERE "alexandria_core_document"."id" = \'9dd4e461-268c-8034-f5c8-564e155c67a6\'::uuid LIMIT 21',
-        'SELECT "alexandria_core_file"."created_at", "alexandria_core_file"."created_by_user", "alexandria_core_file"."created_by_group", "alexandria_core_file"."modified_at", "alexandria_core_file"."modified_by_user", "alexandria_core_file"."modified_by_group", "alexandria_core_file"."metainfo", "alexandria_core_file"."id", "alexandria_core_file"."variant", "alexandria_core_file"."original_id", "alexandria_core_file"."name", "alexandria_core_file"."document_id", "alexandria_core_file"."checksum", "alexandria_core_file"."encryption_status", "alexandria_core_file"."content" FROM "alexandria_core_file" WHERE "alexandria_core_file"."document_id" IN (\'9dd4e461-268c-8034-f5c8-564e155c67a6\'::uuid) ORDER BY "alexandria_core_file"."created_at" DESC',
-        'DELETE FROM "alexandria_core_document_tags" WHERE "alexandria_core_document_tags"."document_id" IN (\'9dd4e461-268c-8034-f5c8-564e155c67a6\'::uuid)',
-        'DELETE FROM "alexandria_core_document_marks" WHERE "alexandria_core_document_marks"."document_id" IN (\'9dd4e461-268c-8034-f5c8-564e155c67a6\'::uuid)',
-        'DELETE FROM "alexandria_core_document" WHERE "alexandria_core_document"."id" IN (\'9dd4e461-268c-8034-f5c8-564e155c67a6\'::uuid)',
-    ],
-    "query_count": 5,
-    "request": {
-        "PATH_INFO": "/api/v1/documents/9dd4e461-268c-8034-f5c8-564e155c67a6",
-        "QUERY_STRING": "",
-        "REQUEST_METHOD": "DELETE",
-        "SERVER_PORT": "80",
-    },
-    "request_payload": None,
-    "status": 204,
-}
-
-snapshots["test_api_destroy[FileViewSet] 1"] = {
-    "queries": [
-<<<<<<< HEAD
-        'SELECT "alexandria_core_file"."created_at", "alexandria_core_file"."created_by_user", "alexandria_core_file"."created_by_group", "alexandria_core_file"."modified_at", "alexandria_core_file"."modified_by_user", "alexandria_core_file"."modified_by_group", "alexandria_core_file"."metainfo", "alexandria_core_file"."id", "alexandria_core_file"."variant", "alexandria_core_file"."original_id", "alexandria_core_file"."name", "alexandria_core_file"."document_id", "alexandria_core_file"."checksum", "alexandria_core_file"."encryption_status", "alexandria_core_file"."content" FROM "alexandria_core_file" WHERE "alexandria_core_file"."id" = \'9336ebf2-5087-d91c-818e-e6e9ec29f8c1\'::uuid LIMIT 21',
-        'SELECT "alexandria_core_file"."created_at", "alexandria_core_file"."created_by_user", "alexandria_core_file"."created_by_group", "alexandria_core_file"."modified_at", "alexandria_core_file"."modified_by_user", "alexandria_core_file"."modified_by_group", "alexandria_core_file"."metainfo", "alexandria_core_file"."id", "alexandria_core_file"."variant", "alexandria_core_file"."original_id", "alexandria_core_file"."name", "alexandria_core_file"."document_id", "alexandria_core_file"."checksum", "alexandria_core_file"."encryption_status", "alexandria_core_file"."content" FROM "alexandria_core_file" WHERE "alexandria_core_file"."original_id" IN (\'9336ebf2-5087-d91c-818e-e6e9ec29f8c1\'::uuid) ORDER BY "alexandria_core_file"."created_at" DESC',
-=======
-        'SELECT "alexandria_core_file"."created_at", "alexandria_core_file"."created_by_user", "alexandria_core_file"."created_by_group", "alexandria_core_file"."modified_at", "alexandria_core_file"."modified_by_user", "alexandria_core_file"."modified_by_group", "alexandria_core_file"."metainfo", "alexandria_core_file"."id", "alexandria_core_file"."variant", "alexandria_core_file"."original_id", "alexandria_core_file"."name", "alexandria_core_file"."document_id", "alexandria_core_file"."checksum", "alexandria_core_file"."upload_status" FROM "alexandria_core_file" WHERE "alexandria_core_file"."id" = \'9336ebf2-5087-d91c-818e-e6e9ec29f8c1\'::uuid LIMIT 21',
-        'SELECT "alexandria_core_file"."id" FROM "alexandria_core_file" WHERE "alexandria_core_file"."original_id" IN (\'9336ebf2-5087-d91c-818e-e6e9ec29f8c1\'::uuid) ORDER BY "alexandria_core_file"."created_at" DESC',
->>>>>>> fa9def1c
-        'DELETE FROM "alexandria_core_file" WHERE "alexandria_core_file"."id" IN (\'9336ebf2-5087-d91c-818e-e6e9ec29f8c1\'::uuid)',
-    ],
-    "query_count": 3,
-    "request": {
-        "PATH_INFO": "/api/v1/files/9336ebf2-5087-d91c-818e-e6e9ec29f8c1",
-        "QUERY_STRING": "",
-        "REQUEST_METHOD": "DELETE",
-        "SERVER_PORT": "80",
-    },
-    "request_payload": None,
-    "status": 204,
-<<<<<<< HEAD
-=======
-}
-
-snapshots["test_api_destroy[MarkViewSet] 1"] = {
-    "queries": [
-        'SELECT DISTINCT "alexandria_core_mark"."created_at", "alexandria_core_mark"."created_by_user", "alexandria_core_mark"."created_by_group", "alexandria_core_mark"."modified_at", "alexandria_core_mark"."modified_by_user", "alexandria_core_mark"."modified_by_group", "alexandria_core_mark"."metainfo", "alexandria_core_mark"."slug", "alexandria_core_mark"."name", "alexandria_core_mark"."description" FROM "alexandria_core_mark" WHERE "alexandria_core_mark"."slug" = \'note-act-source\' LIMIT 21',
-        'DELETE FROM "alexandria_core_document_marks" WHERE "alexandria_core_document_marks"."mark_id" IN (\'note-act-source\')',
-        'DELETE FROM "alexandria_core_mark" WHERE "alexandria_core_mark"."slug" IN (\'note-act-source\')',
-    ],
-    "query_count": 3,
-    "request": {
-        "PATH_INFO": "/api/v1/marks/note-act-source",
-        "QUERY_STRING": "",
-        "REQUEST_METHOD": "DELETE",
-        "SERVER_PORT": "80",
-    },
-    "request_payload": None,
-    "status": 204,
->>>>>>> fa9def1c
-}
-
-snapshots["test_api_destroy[TagViewSet] 1"] = {
-    "queries": [
-        'SELECT DISTINCT "alexandria_core_tag"."created_at", "alexandria_core_tag"."created_by_user", "alexandria_core_tag"."created_by_group", "alexandria_core_tag"."modified_at", "alexandria_core_tag"."modified_by_user", "alexandria_core_tag"."modified_by_group", "alexandria_core_tag"."metainfo", "alexandria_core_tag"."id", "alexandria_core_tag"."name", "alexandria_core_tag"."description", "alexandria_core_tag"."tag_synonym_group_id" FROM "alexandria_core_tag" WHERE "alexandria_core_tag"."id" = \'9dd4e461-268c-8034-f5c8-564e155c67a6\'::uuid LIMIT 21',
-        'DELETE FROM "alexandria_core_document_tags" WHERE "alexandria_core_document_tags"."tag_id" IN (\'9dd4e461-268c-8034-f5c8-564e155c67a6\'::uuid)',
-        'DELETE FROM "alexandria_core_tag" WHERE "alexandria_core_tag"."id" IN (\'9dd4e461-268c-8034-f5c8-564e155c67a6\'::uuid)',
-    ],
-    "query_count": 3,
-    "request": {
-        "PATH_INFO": "/api/v1/tags/9dd4e461-268c-8034-f5c8-564e155c67a6",
-        "QUERY_STRING": "",
-        "REQUEST_METHOD": "DELETE",
-        "SERVER_PORT": "80",
-    },
-    "request_payload": None,
-    "status": 204,
-}
-
-snapshots["test_api_detail[CategoryViewSet] 1"] = {
-    "queries": [
-        'SELECT "alexandria_core_category"."created_at", "alexandria_core_category"."created_by_user", "alexandria_core_category"."created_by_group", "alexandria_core_category"."modified_at", "alexandria_core_category"."modified_by_user", "alexandria_core_category"."modified_by_group", "alexandria_core_category"."metainfo", "alexandria_core_category"."slug", "alexandria_core_category"."name", "alexandria_core_category"."description", "alexandria_core_category"."color", "alexandria_core_category"."parent_id", T2."created_at", T2."created_by_user", T2."created_by_group", T2."modified_at", T2."modified_by_user", T2."modified_by_group", T2."metainfo", T2."slug", T2."name", T2."description", T2."color", T2."parent_id" FROM "alexandria_core_category" LEFT OUTER JOIN "alexandria_core_category" T2 ON ("alexandria_core_category"."parent_id" = T2."slug") WHERE "alexandria_core_category"."slug" = \'note-act-source\' LIMIT 21',
-        'SELECT "alexandria_core_category"."created_at", "alexandria_core_category"."created_by_user", "alexandria_core_category"."created_by_group", "alexandria_core_category"."modified_at", "alexandria_core_category"."modified_by_user", "alexandria_core_category"."modified_by_group", "alexandria_core_category"."metainfo", "alexandria_core_category"."slug", "alexandria_core_category"."name", "alexandria_core_category"."description", "alexandria_core_category"."color", "alexandria_core_category"."parent_id" FROM "alexandria_core_category" WHERE "alexandria_core_category"."parent_id" IN (\'note-act-source\')',
-    ],
-    "query_count": 2,
-    "request": {
-        "CONTENT_TYPE": "application/octet-stream",
-        "PATH_INFO": "/api/v1/categories/note-act-source",
-        "QUERY_STRING": "include=parent%2Cchildren",
-        "REQUEST_METHOD": "GET",
-        "SERVER_PORT": "80",
-    },
-    "request_payload": None,
-    "response": {
-        "data": {
-            "attributes": {
-                "color": "#093f87",
-                "created-at": "2017-05-21T00:00:00Z",
-                "created-by-group": "admin",
-                "created-by-user": "admin",
-                "description": {
-                    "de": "",
-                    "en": """Far bit among again. Station story first. Team suggest traditional boy above.
-Central meeting anyone remember. There today material minute ago get. Range whose scientist draw free property consider.""",
-                    "fr": "",
-                },
-                "metainfo": {},
-                "modified-at": "2017-05-21T00:00:00Z",
-                "modified-by-group": "admin",
-                "modified-by-user": "admin",
-                "name": {"de": "", "en": "Erin Scott", "fr": ""},
-            },
             "id": "note-act-source",
             "relationships": {
                 "children": {"data": [], "meta": {"count": 0}},
@@ -432,13 +448,8 @@
 snapshots["test_api_detail[DocumentViewSet] 1"] = {
     "queries": [
         'SELECT "alexandria_core_document"."created_at", "alexandria_core_document"."created_by_user", "alexandria_core_document"."created_by_group", "alexandria_core_document"."modified_at", "alexandria_core_document"."modified_by_user", "alexandria_core_document"."modified_by_group", "alexandria_core_document"."metainfo", "alexandria_core_document"."id", "alexandria_core_document"."title", "alexandria_core_document"."description", "alexandria_core_document"."category_id", "alexandria_core_document"."date", "alexandria_core_category"."created_at", "alexandria_core_category"."created_by_user", "alexandria_core_category"."created_by_group", "alexandria_core_category"."modified_at", "alexandria_core_category"."modified_by_user", "alexandria_core_category"."modified_by_group", "alexandria_core_category"."metainfo", "alexandria_core_category"."slug", "alexandria_core_category"."name", "alexandria_core_category"."description", "alexandria_core_category"."color", "alexandria_core_category"."parent_id" FROM "alexandria_core_document" LEFT OUTER JOIN "alexandria_core_category" ON ("alexandria_core_document"."category_id" = "alexandria_core_category"."slug") WHERE "alexandria_core_document"."id" = \'9dd4e461-268c-8034-f5c8-564e155c67a6\'::uuid LIMIT 21',
-<<<<<<< HEAD
-        'SELECT ("alexandria_core_document_tags"."document_id") AS "_prefetch_related_val_document_id", "alexandria_core_tag"."created_at", "alexandria_core_tag"."created_by_user", "alexandria_core_tag"."created_by_group", "alexandria_core_tag"."modified_at", "alexandria_core_tag"."modified_by_user", "alexandria_core_tag"."modified_by_group", "alexandria_core_tag"."metainfo", "alexandria_core_tag"."slug", "alexandria_core_tag"."name", "alexandria_core_tag"."description", "alexandria_core_tag"."tag_synonym_group_id" FROM "alexandria_core_tag" INNER JOIN "alexandria_core_document_tags" ON ("alexandria_core_tag"."slug" = "alexandria_core_document_tags"."tag_id") WHERE "alexandria_core_document_tags"."document_id" IN (\'9dd4e461-268c-8034-f5c8-564e155c67a6\'::uuid)',
-        'SELECT "alexandria_core_file"."created_at", "alexandria_core_file"."created_by_user", "alexandria_core_file"."created_by_group", "alexandria_core_file"."modified_at", "alexandria_core_file"."modified_by_user", "alexandria_core_file"."modified_by_group", "alexandria_core_file"."metainfo", "alexandria_core_file"."id", "alexandria_core_file"."variant", "alexandria_core_file"."original_id", "alexandria_core_file"."name", "alexandria_core_file"."document_id", "alexandria_core_file"."checksum", "alexandria_core_file"."encryption_status", "alexandria_core_file"."content" FROM "alexandria_core_file" WHERE "alexandria_core_file"."document_id" IN (\'9dd4e461-268c-8034-f5c8-564e155c67a6\'::uuid) ORDER BY "alexandria_core_file"."created_at" DESC',
-=======
         'SELECT ("alexandria_core_document_tags"."document_id") AS "_prefetch_related_val_document_id", "alexandria_core_tag"."created_at", "alexandria_core_tag"."created_by_user", "alexandria_core_tag"."created_by_group", "alexandria_core_tag"."modified_at", "alexandria_core_tag"."modified_by_user", "alexandria_core_tag"."modified_by_group", "alexandria_core_tag"."metainfo", "alexandria_core_tag"."id", "alexandria_core_tag"."name", "alexandria_core_tag"."description", "alexandria_core_tag"."tag_synonym_group_id" FROM "alexandria_core_tag" INNER JOIN "alexandria_core_document_tags" ON ("alexandria_core_tag"."id" = "alexandria_core_document_tags"."tag_id") WHERE "alexandria_core_document_tags"."document_id" IN (\'9dd4e461-268c-8034-f5c8-564e155c67a6\'::uuid)',
         'SELECT "alexandria_core_file"."created_at", "alexandria_core_file"."created_by_user", "alexandria_core_file"."created_by_group", "alexandria_core_file"."modified_at", "alexandria_core_file"."modified_by_user", "alexandria_core_file"."modified_by_group", "alexandria_core_file"."metainfo", "alexandria_core_file"."id", "alexandria_core_file"."variant", "alexandria_core_file"."original_id", "alexandria_core_file"."name", "alexandria_core_file"."document_id", "alexandria_core_file"."checksum", "alexandria_core_file"."upload_status" FROM "alexandria_core_file" WHERE "alexandria_core_file"."document_id" IN (\'9dd4e461-268c-8034-f5c8-564e155c67a6\'::uuid) ORDER BY "alexandria_core_file"."created_at" DESC',
->>>>>>> fa9def1c
         'SELECT ("alexandria_core_document_marks"."document_id") AS "_prefetch_related_val_document_id", "alexandria_core_mark"."created_at", "alexandria_core_mark"."created_by_user", "alexandria_core_mark"."created_by_group", "alexandria_core_mark"."modified_at", "alexandria_core_mark"."modified_by_user", "alexandria_core_mark"."modified_by_group", "alexandria_core_mark"."metainfo", "alexandria_core_mark"."slug", "alexandria_core_mark"."name", "alexandria_core_mark"."description" FROM "alexandria_core_mark" INNER JOIN "alexandria_core_document_marks" ON ("alexandria_core_mark"."slug" = "alexandria_core_document_marks"."mark_id") WHERE "alexandria_core_document_marks"."document_id" IN (\'9dd4e461-268c-8034-f5c8-564e155c67a6\'::uuid)',
         'SELECT (1) AS "a" FROM "alexandria_core_category" WHERE ("alexandria_core_category"."slug" = \'note-act-source\' AND "alexandria_core_category"."slug" = \'note-act-source\') LIMIT 1',
         'SELECT (1) AS "a" FROM "alexandria_core_category" WHERE ("alexandria_core_category"."slug" = \'note-act-source\' AND "alexandria_core_category"."slug" = \'note-act-source\') LIMIT 1',
@@ -563,12 +574,6 @@
 
 snapshots["test_api_detail[FileViewSet] 1"] = {
     "queries": [
-<<<<<<< HEAD
-        'SELECT "alexandria_core_file"."created_at", "alexandria_core_file"."created_by_user", "alexandria_core_file"."created_by_group", "alexandria_core_file"."modified_at", "alexandria_core_file"."modified_by_user", "alexandria_core_file"."modified_by_group", "alexandria_core_file"."metainfo", "alexandria_core_file"."id", "alexandria_core_file"."variant", "alexandria_core_file"."original_id", "alexandria_core_file"."name", "alexandria_core_file"."document_id", "alexandria_core_file"."checksum", "alexandria_core_file"."encryption_status", "alexandria_core_file"."content", T2."created_at", T2."created_by_user", T2."created_by_group", T2."modified_at", T2."modified_by_user", T2."modified_by_group", T2."metainfo", T2."id", T2."variant", T2."original_id", T2."name", T2."document_id", T2."checksum", T2."encryption_status", T2."content", "alexandria_core_document"."created_at", "alexandria_core_document"."created_by_user", "alexandria_core_document"."created_by_group", "alexandria_core_document"."modified_at", "alexandria_core_document"."modified_by_user", "alexandria_core_document"."modified_by_group", "alexandria_core_document"."metainfo", "alexandria_core_document"."id", "alexandria_core_document"."title", "alexandria_core_document"."description", "alexandria_core_document"."category_id", "alexandria_core_document"."date" FROM "alexandria_core_file" LEFT OUTER JOIN "alexandria_core_file" T2 ON ("alexandria_core_file"."original_id" = T2."id") INNER JOIN "alexandria_core_document" ON ("alexandria_core_file"."document_id" = "alexandria_core_document"."id") WHERE "alexandria_core_file"."id" = \'9336ebf2-5087-d91c-818e-e6e9ec29f8c1\'::uuid LIMIT 21',
-        'SELECT "alexandria_core_file"."created_at", "alexandria_core_file"."created_by_user", "alexandria_core_file"."created_by_group", "alexandria_core_file"."modified_at", "alexandria_core_file"."modified_by_user", "alexandria_core_file"."modified_by_group", "alexandria_core_file"."metainfo", "alexandria_core_file"."id", "alexandria_core_file"."variant", "alexandria_core_file"."original_id", "alexandria_core_file"."name", "alexandria_core_file"."document_id", "alexandria_core_file"."checksum", "alexandria_core_file"."encryption_status", "alexandria_core_file"."content" FROM "alexandria_core_file" WHERE "alexandria_core_file"."original_id" IN (\'9336ebf2-5087-d91c-818e-e6e9ec29f8c1\'::uuid) ORDER BY "alexandria_core_file"."created_at" DESC',
-        'SELECT "alexandria_core_file"."created_at", "alexandria_core_file"."created_by_user", "alexandria_core_file"."created_by_group", "alexandria_core_file"."modified_at", "alexandria_core_file"."modified_by_user", "alexandria_core_file"."modified_by_group", "alexandria_core_file"."metainfo", "alexandria_core_file"."id", "alexandria_core_file"."variant", "alexandria_core_file"."original_id", "alexandria_core_file"."name", "alexandria_core_file"."document_id", "alexandria_core_file"."checksum", "alexandria_core_file"."encryption_status", "alexandria_core_file"."content" FROM "alexandria_core_file" WHERE "alexandria_core_file"."document_id" = \'9dd4e461-268c-8034-f5c8-564e155c67a6\'::uuid ORDER BY "alexandria_core_file"."created_at" DESC',
-        'SELECT "alexandria_core_tag"."created_at", "alexandria_core_tag"."created_by_user", "alexandria_core_tag"."created_by_group", "alexandria_core_tag"."modified_at", "alexandria_core_tag"."modified_by_user", "alexandria_core_tag"."modified_by_group", "alexandria_core_tag"."metainfo", "alexandria_core_tag"."slug", "alexandria_core_tag"."name", "alexandria_core_tag"."description", "alexandria_core_tag"."tag_synonym_group_id" FROM "alexandria_core_tag" INNER JOIN "alexandria_core_document_tags" ON ("alexandria_core_tag"."slug" = "alexandria_core_document_tags"."tag_id") WHERE "alexandria_core_document_tags"."document_id" = \'9dd4e461-268c-8034-f5c8-564e155c67a6\'::uuid',
-=======
         'SELECT "alexandria_core_file"."created_at", "alexandria_core_file"."created_by_user", "alexandria_core_file"."created_by_group", "alexandria_core_file"."modified_at", "alexandria_core_file"."modified_by_user", "alexandria_core_file"."modified_by_group", "alexandria_core_file"."metainfo", "alexandria_core_file"."id", "alexandria_core_file"."variant", "alexandria_core_file"."original_id", "alexandria_core_file"."name", "alexandria_core_file"."document_id", "alexandria_core_file"."checksum", "alexandria_core_file"."upload_status", T2."created_at", T2."created_by_user", T2."created_by_group", T2."modified_at", T2."modified_by_user", T2."modified_by_group", T2."metainfo", T2."id", T2."variant", T2."original_id", T2."name", T2."document_id", T2."checksum", T2."upload_status", "alexandria_core_document"."created_at", "alexandria_core_document"."created_by_user", "alexandria_core_document"."created_by_group", "alexandria_core_document"."modified_at", "alexandria_core_document"."modified_by_user", "alexandria_core_document"."modified_by_group", "alexandria_core_document"."metainfo", "alexandria_core_document"."id", "alexandria_core_document"."title", "alexandria_core_document"."description", "alexandria_core_document"."category_id", "alexandria_core_document"."date" FROM "alexandria_core_file" LEFT OUTER JOIN "alexandria_core_file" T2 ON ("alexandria_core_file"."original_id" = T2."id") INNER JOIN "alexandria_core_document" ON ("alexandria_core_file"."document_id" = "alexandria_core_document"."id") WHERE "alexandria_core_file"."id" = \'9336ebf2-5087-d91c-818e-e6e9ec29f8c1\'::uuid LIMIT 21',
         'SELECT "alexandria_core_file"."created_at", "alexandria_core_file"."created_by_user", "alexandria_core_file"."created_by_group", "alexandria_core_file"."modified_at", "alexandria_core_file"."modified_by_user", "alexandria_core_file"."modified_by_group", "alexandria_core_file"."metainfo", "alexandria_core_file"."id", "alexandria_core_file"."variant", "alexandria_core_file"."original_id", "alexandria_core_file"."name", "alexandria_core_file"."document_id", "alexandria_core_file"."checksum", "alexandria_core_file"."upload_status" FROM "alexandria_core_file" WHERE "alexandria_core_file"."original_id" IN (\'9336ebf2-5087-d91c-818e-e6e9ec29f8c1\'::uuid) ORDER BY "alexandria_core_file"."created_at" DESC',
         'SELECT (1) AS "a" FROM "alexandria_core_document" WHERE ("alexandria_core_document"."id" = \'9dd4e461-268c-8034-f5c8-564e155c67a6\'::uuid AND "alexandria_core_document"."id" = \'9dd4e461-268c-8034-f5c8-564e155c67a6\'::uuid) LIMIT 1',
@@ -576,7 +581,6 @@
         'SELECT "alexandria_core_file"."created_at", "alexandria_core_file"."created_by_user", "alexandria_core_file"."created_by_group", "alexandria_core_file"."modified_at", "alexandria_core_file"."modified_by_user", "alexandria_core_file"."modified_by_group", "alexandria_core_file"."metainfo", "alexandria_core_file"."id", "alexandria_core_file"."variant", "alexandria_core_file"."original_id", "alexandria_core_file"."name", "alexandria_core_file"."document_id", "alexandria_core_file"."checksum", "alexandria_core_file"."upload_status" FROM "alexandria_core_file" WHERE "alexandria_core_file"."document_id" = \'9dd4e461-268c-8034-f5c8-564e155c67a6\'::uuid ORDER BY "alexandria_core_file"."created_at" DESC',
         'SELECT (1) AS "a" FROM "alexandria_core_category" WHERE ("alexandria_core_category"."slug" = \'note-act-source\' AND "alexandria_core_category"."slug" = \'note-act-source\') LIMIT 1',
         'SELECT "alexandria_core_tag"."created_at", "alexandria_core_tag"."created_by_user", "alexandria_core_tag"."created_by_group", "alexandria_core_tag"."modified_at", "alexandria_core_tag"."modified_by_user", "alexandria_core_tag"."modified_by_group", "alexandria_core_tag"."metainfo", "alexandria_core_tag"."id", "alexandria_core_tag"."name", "alexandria_core_tag"."description", "alexandria_core_tag"."tag_synonym_group_id" FROM "alexandria_core_tag" INNER JOIN "alexandria_core_document_tags" ON ("alexandria_core_tag"."id" = "alexandria_core_document_tags"."tag_id") WHERE "alexandria_core_document_tags"."document_id" = \'9dd4e461-268c-8034-f5c8-564e155c67a6\'::uuid',
->>>>>>> fa9def1c
         'SELECT "alexandria_core_mark"."created_at", "alexandria_core_mark"."created_by_user", "alexandria_core_mark"."created_by_group", "alexandria_core_mark"."modified_at", "alexandria_core_mark"."modified_by_user", "alexandria_core_mark"."modified_by_group", "alexandria_core_mark"."metainfo", "alexandria_core_mark"."slug", "alexandria_core_mark"."name", "alexandria_core_mark"."description" FROM "alexandria_core_mark" INNER JOIN "alexandria_core_document_marks" ON ("alexandria_core_mark"."slug" = "alexandria_core_document_marks"."mark_id") WHERE "alexandria_core_document_marks"."document_id" = \'9dd4e461-268c-8034-f5c8-564e155c67a6\'::uuid',
     ],
     "query_count": 8,
@@ -835,11 +839,6 @@
 snapshots["test_api_list[DocumentViewSet] 1"] = {
     "queries": [
         'SELECT "alexandria_core_document"."created_at", "alexandria_core_document"."created_by_user", "alexandria_core_document"."created_by_group", "alexandria_core_document"."modified_at", "alexandria_core_document"."modified_by_user", "alexandria_core_document"."modified_by_group", "alexandria_core_document"."metainfo", "alexandria_core_document"."id", "alexandria_core_document"."title", "alexandria_core_document"."description", "alexandria_core_document"."category_id", "alexandria_core_document"."date", "alexandria_core_category"."created_at", "alexandria_core_category"."created_by_user", "alexandria_core_category"."created_by_group", "alexandria_core_category"."modified_at", "alexandria_core_category"."modified_by_user", "alexandria_core_category"."modified_by_group", "alexandria_core_category"."metainfo", "alexandria_core_category"."slug", "alexandria_core_category"."name", "alexandria_core_category"."description", "alexandria_core_category"."color", "alexandria_core_category"."parent_id" FROM "alexandria_core_document" LEFT OUTER JOIN "alexandria_core_category" ON ("alexandria_core_document"."category_id" = "alexandria_core_category"."slug")',
-<<<<<<< HEAD
-        'SELECT ("alexandria_core_document_tags"."document_id") AS "_prefetch_related_val_document_id", "alexandria_core_tag"."created_at", "alexandria_core_tag"."created_by_user", "alexandria_core_tag"."created_by_group", "alexandria_core_tag"."modified_at", "alexandria_core_tag"."modified_by_user", "alexandria_core_tag"."modified_by_group", "alexandria_core_tag"."metainfo", "alexandria_core_tag"."slug", "alexandria_core_tag"."name", "alexandria_core_tag"."description", "alexandria_core_tag"."tag_synonym_group_id" FROM "alexandria_core_tag" INNER JOIN "alexandria_core_document_tags" ON ("alexandria_core_tag"."slug" = "alexandria_core_document_tags"."tag_id") WHERE "alexandria_core_document_tags"."document_id" IN (\'9336ebf2-5087-d91c-818e-e6e9ec29f8c1\'::uuid, \'9dd4e461-268c-8034-f5c8-564e155c67a6\'::uuid, \'f561aaf6-ef0b-f14d-4208-bb46a4ccb3ad\'::uuid)',
-        'SELECT "alexandria_core_file"."created_at", "alexandria_core_file"."created_by_user", "alexandria_core_file"."created_by_group", "alexandria_core_file"."modified_at", "alexandria_core_file"."modified_by_user", "alexandria_core_file"."modified_by_group", "alexandria_core_file"."metainfo", "alexandria_core_file"."id", "alexandria_core_file"."variant", "alexandria_core_file"."original_id", "alexandria_core_file"."name", "alexandria_core_file"."document_id", "alexandria_core_file"."checksum", "alexandria_core_file"."encryption_status", "alexandria_core_file"."content" FROM "alexandria_core_file" WHERE "alexandria_core_file"."document_id" IN (\'9336ebf2-5087-d91c-818e-e6e9ec29f8c1\'::uuid, \'9dd4e461-268c-8034-f5c8-564e155c67a6\'::uuid, \'f561aaf6-ef0b-f14d-4208-bb46a4ccb3ad\'::uuid) ORDER BY "alexandria_core_file"."created_at" DESC',
-        'SELECT ("alexandria_core_document_marks"."document_id") AS "_prefetch_related_val_document_id", "alexandria_core_mark"."created_at", "alexandria_core_mark"."created_by_user", "alexandria_core_mark"."created_by_group", "alexandria_core_mark"."modified_at", "alexandria_core_mark"."modified_by_user", "alexandria_core_mark"."modified_by_group", "alexandria_core_mark"."metainfo", "alexandria_core_mark"."slug", "alexandria_core_mark"."name", "alexandria_core_mark"."description" FROM "alexandria_core_mark" INNER JOIN "alexandria_core_document_marks" ON ("alexandria_core_mark"."slug" = "alexandria_core_document_marks"."mark_id") WHERE "alexandria_core_document_marks"."document_id" IN (\'9336ebf2-5087-d91c-818e-e6e9ec29f8c1\'::uuid, \'9dd4e461-268c-8034-f5c8-564e155c67a6\'::uuid, \'f561aaf6-ef0b-f14d-4208-bb46a4ccb3ad\'::uuid)',
-=======
         'SELECT ("alexandria_core_document_tags"."document_id") AS "_prefetch_related_val_document_id", "alexandria_core_tag"."created_at", "alexandria_core_tag"."created_by_user", "alexandria_core_tag"."created_by_group", "alexandria_core_tag"."modified_at", "alexandria_core_tag"."modified_by_user", "alexandria_core_tag"."modified_by_group", "alexandria_core_tag"."metainfo", "alexandria_core_tag"."id", "alexandria_core_tag"."name", "alexandria_core_tag"."description", "alexandria_core_tag"."tag_synonym_group_id" FROM "alexandria_core_tag" INNER JOIN "alexandria_core_document_tags" ON ("alexandria_core_tag"."id" = "alexandria_core_document_tags"."tag_id") WHERE "alexandria_core_document_tags"."document_id" IN (\'9dd4e461-268c-8034-f5c8-564e155c67a6\'::uuid, \'ea416ed0-759d-46a8-de58-f63a59077499\'::uuid, \'f561aaf6-ef0b-f14d-4208-bb46a4ccb3ad\'::uuid)',
         'SELECT "alexandria_core_file"."created_at", "alexandria_core_file"."created_by_user", "alexandria_core_file"."created_by_group", "alexandria_core_file"."modified_at", "alexandria_core_file"."modified_by_user", "alexandria_core_file"."modified_by_group", "alexandria_core_file"."metainfo", "alexandria_core_file"."id", "alexandria_core_file"."variant", "alexandria_core_file"."original_id", "alexandria_core_file"."name", "alexandria_core_file"."document_id", "alexandria_core_file"."checksum", "alexandria_core_file"."upload_status" FROM "alexandria_core_file" WHERE "alexandria_core_file"."document_id" IN (\'9dd4e461-268c-8034-f5c8-564e155c67a6\'::uuid, \'ea416ed0-759d-46a8-de58-f63a59077499\'::uuid, \'f561aaf6-ef0b-f14d-4208-bb46a4ccb3ad\'::uuid) ORDER BY "alexandria_core_file"."created_at" DESC',
         'SELECT ("alexandria_core_document_marks"."document_id") AS "_prefetch_related_val_document_id", "alexandria_core_mark"."created_at", "alexandria_core_mark"."created_by_user", "alexandria_core_mark"."created_by_group", "alexandria_core_mark"."modified_at", "alexandria_core_mark"."modified_by_user", "alexandria_core_mark"."modified_by_group", "alexandria_core_mark"."metainfo", "alexandria_core_mark"."slug", "alexandria_core_mark"."name", "alexandria_core_mark"."description" FROM "alexandria_core_mark" INNER JOIN "alexandria_core_document_marks" ON ("alexandria_core_mark"."slug" = "alexandria_core_document_marks"."mark_id") WHERE "alexandria_core_document_marks"."document_id" IN (\'9dd4e461-268c-8034-f5c8-564e155c67a6\'::uuid, \'ea416ed0-759d-46a8-de58-f63a59077499\'::uuid, \'f561aaf6-ef0b-f14d-4208-bb46a4ccb3ad\'::uuid)',
@@ -847,7 +846,6 @@
         'SELECT (1) AS "a" FROM "alexandria_core_category" WHERE ("alexandria_core_category"."slug" = \'right-professor\' AND "alexandria_core_category"."slug" = \'right-professor\') LIMIT 1',
         'SELECT (1) AS "a" FROM "alexandria_core_category" WHERE ("alexandria_core_category"."slug" = \'moment-poor\' AND "alexandria_core_category"."slug" = \'moment-poor\') LIMIT 1',
         'SELECT (1) AS "a" FROM "alexandria_core_category" WHERE ("alexandria_core_category"."slug" = \'note-act-source\' AND "alexandria_core_category"."slug" = \'note-act-source\') LIMIT 1',
->>>>>>> fa9def1c
         'SELECT "alexandria_core_category"."created_at", "alexandria_core_category"."created_by_user", "alexandria_core_category"."created_by_group", "alexandria_core_category"."modified_at", "alexandria_core_category"."modified_by_user", "alexandria_core_category"."modified_by_group", "alexandria_core_category"."metainfo", "alexandria_core_category"."slug", "alexandria_core_category"."name", "alexandria_core_category"."description", "alexandria_core_category"."color", "alexandria_core_category"."parent_id" FROM "alexandria_core_category" WHERE "alexandria_core_category"."parent_id" = \'note-act-source\'',
         'SELECT (1) AS "a" FROM "alexandria_core_category" WHERE ("alexandria_core_category"."slug" = \'right-professor\' AND "alexandria_core_category"."slug" = \'right-professor\') LIMIT 1',
         'SELECT "alexandria_core_category"."created_at", "alexandria_core_category"."created_by_user", "alexandria_core_category"."created_by_group", "alexandria_core_category"."modified_at", "alexandria_core_category"."modified_by_user", "alexandria_core_category"."modified_by_group", "alexandria_core_category"."metainfo", "alexandria_core_category"."slug", "alexandria_core_category"."name", "alexandria_core_category"."description", "alexandria_core_category"."color", "alexandria_core_category"."parent_id" FROM "alexandria_core_category" WHERE "alexandria_core_category"."parent_id" = \'right-professor\'',
@@ -1086,18 +1084,6 @@
 
 snapshots["test_api_list[FileViewSet] 1"] = {
     "queries": [
-<<<<<<< HEAD
-        'SELECT "alexandria_core_file"."created_at", "alexandria_core_file"."created_by_user", "alexandria_core_file"."created_by_group", "alexandria_core_file"."modified_at", "alexandria_core_file"."modified_by_user", "alexandria_core_file"."modified_by_group", "alexandria_core_file"."metainfo", "alexandria_core_file"."id", "alexandria_core_file"."variant", "alexandria_core_file"."original_id", "alexandria_core_file"."name", "alexandria_core_file"."document_id", "alexandria_core_file"."checksum", "alexandria_core_file"."encryption_status", "alexandria_core_file"."content", T2."created_at", T2."created_by_user", T2."created_by_group", T2."modified_at", T2."modified_by_user", T2."modified_by_group", T2."metainfo", T2."id", T2."variant", T2."original_id", T2."name", T2."document_id", T2."checksum", T2."encryption_status", T2."content", "alexandria_core_document"."created_at", "alexandria_core_document"."created_by_user", "alexandria_core_document"."created_by_group", "alexandria_core_document"."modified_at", "alexandria_core_document"."modified_by_user", "alexandria_core_document"."modified_by_group", "alexandria_core_document"."metainfo", "alexandria_core_document"."id", "alexandria_core_document"."title", "alexandria_core_document"."description", "alexandria_core_document"."category_id", "alexandria_core_document"."date" FROM "alexandria_core_file" LEFT OUTER JOIN "alexandria_core_file" T2 ON ("alexandria_core_file"."original_id" = T2."id") INNER JOIN "alexandria_core_document" ON ("alexandria_core_file"."document_id" = "alexandria_core_document"."id") ORDER BY "alexandria_core_file"."created_at" DESC',
-        'SELECT "alexandria_core_file"."created_at", "alexandria_core_file"."created_by_user", "alexandria_core_file"."created_by_group", "alexandria_core_file"."modified_at", "alexandria_core_file"."modified_by_user", "alexandria_core_file"."modified_by_group", "alexandria_core_file"."metainfo", "alexandria_core_file"."id", "alexandria_core_file"."variant", "alexandria_core_file"."original_id", "alexandria_core_file"."name", "alexandria_core_file"."document_id", "alexandria_core_file"."checksum", "alexandria_core_file"."encryption_status", "alexandria_core_file"."content" FROM "alexandria_core_file" WHERE "alexandria_core_file"."original_id" IN (\'9336ebf2-5087-d91c-818e-e6e9ec29f8c1\'::uuid, \'dad3a37a-a9d5-0688-b515-7698acfd7aee\'::uuid, \'ea416ed0-759d-46a8-de58-f63a59077499\'::uuid) ORDER BY "alexandria_core_file"."created_at" DESC',
-        'SELECT "alexandria_core_file"."created_at", "alexandria_core_file"."created_by_user", "alexandria_core_file"."created_by_group", "alexandria_core_file"."modified_at", "alexandria_core_file"."modified_by_user", "alexandria_core_file"."modified_by_group", "alexandria_core_file"."metainfo", "alexandria_core_file"."id", "alexandria_core_file"."variant", "alexandria_core_file"."original_id", "alexandria_core_file"."name", "alexandria_core_file"."document_id", "alexandria_core_file"."checksum", "alexandria_core_file"."encryption_status", "alexandria_core_file"."content" FROM "alexandria_core_file" WHERE "alexandria_core_file"."document_id" = \'9dd4e461-268c-8034-f5c8-564e155c67a6\'::uuid ORDER BY "alexandria_core_file"."created_at" DESC',
-        'SELECT "alexandria_core_tag"."created_at", "alexandria_core_tag"."created_by_user", "alexandria_core_tag"."created_by_group", "alexandria_core_tag"."modified_at", "alexandria_core_tag"."modified_by_user", "alexandria_core_tag"."modified_by_group", "alexandria_core_tag"."metainfo", "alexandria_core_tag"."slug", "alexandria_core_tag"."name", "alexandria_core_tag"."description", "alexandria_core_tag"."tag_synonym_group_id" FROM "alexandria_core_tag" INNER JOIN "alexandria_core_document_tags" ON ("alexandria_core_tag"."slug" = "alexandria_core_document_tags"."tag_id") WHERE "alexandria_core_document_tags"."document_id" = \'9dd4e461-268c-8034-f5c8-564e155c67a6\'::uuid',
-        'SELECT "alexandria_core_mark"."created_at", "alexandria_core_mark"."created_by_user", "alexandria_core_mark"."created_by_group", "alexandria_core_mark"."modified_at", "alexandria_core_mark"."modified_by_user", "alexandria_core_mark"."modified_by_group", "alexandria_core_mark"."metainfo", "alexandria_core_mark"."slug", "alexandria_core_mark"."name", "alexandria_core_mark"."description" FROM "alexandria_core_mark" INNER JOIN "alexandria_core_document_marks" ON ("alexandria_core_mark"."slug" = "alexandria_core_document_marks"."mark_id") WHERE "alexandria_core_document_marks"."document_id" = \'9dd4e461-268c-8034-f5c8-564e155c67a6\'::uuid',
-        'SELECT "alexandria_core_file"."created_at", "alexandria_core_file"."created_by_user", "alexandria_core_file"."created_by_group", "alexandria_core_file"."modified_at", "alexandria_core_file"."modified_by_user", "alexandria_core_file"."modified_by_group", "alexandria_core_file"."metainfo", "alexandria_core_file"."id", "alexandria_core_file"."variant", "alexandria_core_file"."original_id", "alexandria_core_file"."name", "alexandria_core_file"."document_id", "alexandria_core_file"."checksum", "alexandria_core_file"."encryption_status", "alexandria_core_file"."content" FROM "alexandria_core_file" WHERE "alexandria_core_file"."document_id" = \'f561aaf6-ef0b-f14d-4208-bb46a4ccb3ad\'::uuid ORDER BY "alexandria_core_file"."created_at" DESC',
-        'SELECT "alexandria_core_tag"."created_at", "alexandria_core_tag"."created_by_user", "alexandria_core_tag"."created_by_group", "alexandria_core_tag"."modified_at", "alexandria_core_tag"."modified_by_user", "alexandria_core_tag"."modified_by_group", "alexandria_core_tag"."metainfo", "alexandria_core_tag"."slug", "alexandria_core_tag"."name", "alexandria_core_tag"."description", "alexandria_core_tag"."tag_synonym_group_id" FROM "alexandria_core_tag" INNER JOIN "alexandria_core_document_tags" ON ("alexandria_core_tag"."slug" = "alexandria_core_document_tags"."tag_id") WHERE "alexandria_core_document_tags"."document_id" = \'f561aaf6-ef0b-f14d-4208-bb46a4ccb3ad\'::uuid',
-        'SELECT "alexandria_core_mark"."created_at", "alexandria_core_mark"."created_by_user", "alexandria_core_mark"."created_by_group", "alexandria_core_mark"."modified_at", "alexandria_core_mark"."modified_by_user", "alexandria_core_mark"."modified_by_group", "alexandria_core_mark"."metainfo", "alexandria_core_mark"."slug", "alexandria_core_mark"."name", "alexandria_core_mark"."description" FROM "alexandria_core_mark" INNER JOIN "alexandria_core_document_marks" ON ("alexandria_core_mark"."slug" = "alexandria_core_document_marks"."mark_id") WHERE "alexandria_core_document_marks"."document_id" = \'f561aaf6-ef0b-f14d-4208-bb46a4ccb3ad\'::uuid',
-        'SELECT "alexandria_core_file"."created_at", "alexandria_core_file"."created_by_user", "alexandria_core_file"."created_by_group", "alexandria_core_file"."modified_at", "alexandria_core_file"."modified_by_user", "alexandria_core_file"."modified_by_group", "alexandria_core_file"."metainfo", "alexandria_core_file"."id", "alexandria_core_file"."variant", "alexandria_core_file"."original_id", "alexandria_core_file"."name", "alexandria_core_file"."document_id", "alexandria_core_file"."checksum", "alexandria_core_file"."encryption_status", "alexandria_core_file"."content" FROM "alexandria_core_file" WHERE "alexandria_core_file"."document_id" = \'fb0e22c7-9ac7-5679-e988-1e6ba183b354\'::uuid ORDER BY "alexandria_core_file"."created_at" DESC',
-        'SELECT "alexandria_core_tag"."created_at", "alexandria_core_tag"."created_by_user", "alexandria_core_tag"."created_by_group", "alexandria_core_tag"."modified_at", "alexandria_core_tag"."modified_by_user", "alexandria_core_tag"."modified_by_group", "alexandria_core_tag"."metainfo", "alexandria_core_tag"."slug", "alexandria_core_tag"."name", "alexandria_core_tag"."description", "alexandria_core_tag"."tag_synonym_group_id" FROM "alexandria_core_tag" INNER JOIN "alexandria_core_document_tags" ON ("alexandria_core_tag"."slug" = "alexandria_core_document_tags"."tag_id") WHERE "alexandria_core_document_tags"."document_id" = \'fb0e22c7-9ac7-5679-e988-1e6ba183b354\'::uuid',
-=======
         'SELECT "alexandria_core_file"."created_at", "alexandria_core_file"."created_by_user", "alexandria_core_file"."created_by_group", "alexandria_core_file"."modified_at", "alexandria_core_file"."modified_by_user", "alexandria_core_file"."modified_by_group", "alexandria_core_file"."metainfo", "alexandria_core_file"."id", "alexandria_core_file"."variant", "alexandria_core_file"."original_id", "alexandria_core_file"."name", "alexandria_core_file"."document_id", "alexandria_core_file"."checksum", "alexandria_core_file"."upload_status", T2."created_at", T2."created_by_user", T2."created_by_group", T2."modified_at", T2."modified_by_user", T2."modified_by_group", T2."metainfo", T2."id", T2."variant", T2."original_id", T2."name", T2."document_id", T2."checksum", T2."upload_status", "alexandria_core_document"."created_at", "alexandria_core_document"."created_by_user", "alexandria_core_document"."created_by_group", "alexandria_core_document"."modified_at", "alexandria_core_document"."modified_by_user", "alexandria_core_document"."modified_by_group", "alexandria_core_document"."metainfo", "alexandria_core_document"."id", "alexandria_core_document"."title", "alexandria_core_document"."description", "alexandria_core_document"."category_id", "alexandria_core_document"."date" FROM "alexandria_core_file" LEFT OUTER JOIN "alexandria_core_file" T2 ON ("alexandria_core_file"."original_id" = T2."id") INNER JOIN "alexandria_core_document" ON ("alexandria_core_file"."document_id" = "alexandria_core_document"."id") ORDER BY "alexandria_core_file"."created_at" DESC',
         'SELECT "alexandria_core_file"."created_at", "alexandria_core_file"."created_by_user", "alexandria_core_file"."created_by_group", "alexandria_core_file"."modified_at", "alexandria_core_file"."modified_by_user", "alexandria_core_file"."modified_by_group", "alexandria_core_file"."metainfo", "alexandria_core_file"."id", "alexandria_core_file"."variant", "alexandria_core_file"."original_id", "alexandria_core_file"."name", "alexandria_core_file"."document_id", "alexandria_core_file"."checksum", "alexandria_core_file"."upload_status" FROM "alexandria_core_file" WHERE "alexandria_core_file"."original_id" IN (\'9336ebf2-5087-d91c-818e-e6e9ec29f8c1\'::uuid, \'dad3a37a-a9d5-0688-b515-7698acfd7aee\'::uuid, \'ea416ed0-759d-46a8-de58-f63a59077499\'::uuid) ORDER BY "alexandria_core_file"."created_at" DESC',
         'SELECT (1) AS "a" FROM "alexandria_core_document" WHERE ("alexandria_core_document"."id" = \'9dd4e461-268c-8034-f5c8-564e155c67a6\'::uuid AND "alexandria_core_document"."id" = \'9dd4e461-268c-8034-f5c8-564e155c67a6\'::uuid) LIMIT 1',
@@ -1117,7 +1103,6 @@
         'SELECT "alexandria_core_file"."created_at", "alexandria_core_file"."created_by_user", "alexandria_core_file"."created_by_group", "alexandria_core_file"."modified_at", "alexandria_core_file"."modified_by_user", "alexandria_core_file"."modified_by_group", "alexandria_core_file"."metainfo", "alexandria_core_file"."id", "alexandria_core_file"."variant", "alexandria_core_file"."original_id", "alexandria_core_file"."name", "alexandria_core_file"."document_id", "alexandria_core_file"."checksum", "alexandria_core_file"."upload_status" FROM "alexandria_core_file" WHERE "alexandria_core_file"."document_id" = \'fb0e22c7-9ac7-5679-e988-1e6ba183b354\'::uuid ORDER BY "alexandria_core_file"."created_at" DESC',
         'SELECT (1) AS "a" FROM "alexandria_core_category" WHERE ("alexandria_core_category"."slug" = \'party-coach-note\' AND "alexandria_core_category"."slug" = \'party-coach-note\') LIMIT 1',
         'SELECT "alexandria_core_tag"."created_at", "alexandria_core_tag"."created_by_user", "alexandria_core_tag"."created_by_group", "alexandria_core_tag"."modified_at", "alexandria_core_tag"."modified_by_user", "alexandria_core_tag"."modified_by_group", "alexandria_core_tag"."metainfo", "alexandria_core_tag"."id", "alexandria_core_tag"."name", "alexandria_core_tag"."description", "alexandria_core_tag"."tag_synonym_group_id" FROM "alexandria_core_tag" INNER JOIN "alexandria_core_document_tags" ON ("alexandria_core_tag"."id" = "alexandria_core_document_tags"."tag_id") WHERE "alexandria_core_document_tags"."document_id" = \'fb0e22c7-9ac7-5679-e988-1e6ba183b354\'::uuid',
->>>>>>> fa9def1c
         'SELECT "alexandria_core_mark"."created_at", "alexandria_core_mark"."created_by_user", "alexandria_core_mark"."created_by_group", "alexandria_core_mark"."modified_at", "alexandria_core_mark"."modified_by_user", "alexandria_core_mark"."modified_by_group", "alexandria_core_mark"."metainfo", "alexandria_core_mark"."slug", "alexandria_core_mark"."name", "alexandria_core_mark"."description" FROM "alexandria_core_mark" INNER JOIN "alexandria_core_document_marks" ON ("alexandria_core_mark"."slug" = "alexandria_core_document_marks"."mark_id") WHERE "alexandria_core_document_marks"."document_id" = \'fb0e22c7-9ac7-5679-e988-1e6ba183b354\'::uuid',
     ],
     "query_count": 20,
@@ -1555,14 +1540,9 @@
 Public these health team change. Tax final upon stay sing middle suggest.\',\'\',\'\']), "category_id" = \'note-act-source\', "date" = \'1999-11-26\'::date WHERE "alexandria_core_document"."id" = \'9dd4e461-268c-8034-f5c8-564e155c67a6\'::uuid""",
         'SELECT "alexandria_core_tag"."id" FROM "alexandria_core_tag" INNER JOIN "alexandria_core_document_tags" ON ("alexandria_core_tag"."id" = "alexandria_core_document_tags"."tag_id") WHERE "alexandria_core_document_tags"."document_id" = \'9dd4e461-268c-8034-f5c8-564e155c67a6\'::uuid',
         'SELECT "alexandria_core_mark"."slug" FROM "alexandria_core_mark" INNER JOIN "alexandria_core_document_marks" ON ("alexandria_core_mark"."slug" = "alexandria_core_document_marks"."mark_id") WHERE "alexandria_core_document_marks"."document_id" = \'9dd4e461-268c-8034-f5c8-564e155c67a6\'::uuid',
-<<<<<<< HEAD
-        'SELECT "alexandria_core_file"."created_at", "alexandria_core_file"."created_by_user", "alexandria_core_file"."created_by_group", "alexandria_core_file"."modified_at", "alexandria_core_file"."modified_by_user", "alexandria_core_file"."modified_by_group", "alexandria_core_file"."metainfo", "alexandria_core_file"."id", "alexandria_core_file"."variant", "alexandria_core_file"."original_id", "alexandria_core_file"."name", "alexandria_core_file"."document_id", "alexandria_core_file"."checksum", "alexandria_core_file"."encryption_status", "alexandria_core_file"."content" FROM "alexandria_core_file" WHERE "alexandria_core_file"."document_id" = \'9dd4e461-268c-8034-f5c8-564e155c67a6\'::uuid ORDER BY "alexandria_core_file"."created_at" DESC',
-        'SELECT "alexandria_core_tag"."created_at", "alexandria_core_tag"."created_by_user", "alexandria_core_tag"."created_by_group", "alexandria_core_tag"."modified_at", "alexandria_core_tag"."modified_by_user", "alexandria_core_tag"."modified_by_group", "alexandria_core_tag"."metainfo", "alexandria_core_tag"."slug", "alexandria_core_tag"."name", "alexandria_core_tag"."description", "alexandria_core_tag"."tag_synonym_group_id" FROM "alexandria_core_tag" INNER JOIN "alexandria_core_document_tags" ON ("alexandria_core_tag"."slug" = "alexandria_core_document_tags"."tag_id") WHERE "alexandria_core_document_tags"."document_id" = \'9dd4e461-268c-8034-f5c8-564e155c67a6\'::uuid',
-=======
         'SELECT "alexandria_core_file"."created_at", "alexandria_core_file"."created_by_user", "alexandria_core_file"."created_by_group", "alexandria_core_file"."modified_at", "alexandria_core_file"."modified_by_user", "alexandria_core_file"."modified_by_group", "alexandria_core_file"."metainfo", "alexandria_core_file"."id", "alexandria_core_file"."variant", "alexandria_core_file"."original_id", "alexandria_core_file"."name", "alexandria_core_file"."document_id", "alexandria_core_file"."checksum", "alexandria_core_file"."upload_status" FROM "alexandria_core_file" WHERE "alexandria_core_file"."document_id" = \'9dd4e461-268c-8034-f5c8-564e155c67a6\'::uuid ORDER BY "alexandria_core_file"."created_at" DESC',
         'SELECT (1) AS "a" FROM "alexandria_core_category" WHERE ("alexandria_core_category"."slug" = \'note-act-source\' AND "alexandria_core_category"."slug" = \'note-act-source\') LIMIT 1',
         'SELECT "alexandria_core_tag"."created_at", "alexandria_core_tag"."created_by_user", "alexandria_core_tag"."created_by_group", "alexandria_core_tag"."modified_at", "alexandria_core_tag"."modified_by_user", "alexandria_core_tag"."modified_by_group", "alexandria_core_tag"."metainfo", "alexandria_core_tag"."id", "alexandria_core_tag"."name", "alexandria_core_tag"."description", "alexandria_core_tag"."tag_synonym_group_id" FROM "alexandria_core_tag" INNER JOIN "alexandria_core_document_tags" ON ("alexandria_core_tag"."id" = "alexandria_core_document_tags"."tag_id") WHERE "alexandria_core_document_tags"."document_id" = \'9dd4e461-268c-8034-f5c8-564e155c67a6\'::uuid',
->>>>>>> fa9def1c
         'SELECT "alexandria_core_mark"."created_at", "alexandria_core_mark"."created_by_user", "alexandria_core_mark"."created_by_group", "alexandria_core_mark"."modified_at", "alexandria_core_mark"."modified_by_user", "alexandria_core_mark"."modified_by_group", "alexandria_core_mark"."metainfo", "alexandria_core_mark"."slug", "alexandria_core_mark"."name", "alexandria_core_mark"."description" FROM "alexandria_core_mark" INNER JOIN "alexandria_core_document_marks" ON ("alexandria_core_mark"."slug" = "alexandria_core_document_marks"."mark_id") WHERE "alexandria_core_document_marks"."document_id" = \'9dd4e461-268c-8034-f5c8-564e155c67a6\'::uuid',
         'SELECT "alexandria_core_tag"."created_at", "alexandria_core_tag"."created_by_user", "alexandria_core_tag"."created_by_group", "alexandria_core_tag"."modified_at", "alexandria_core_tag"."modified_by_user", "alexandria_core_tag"."modified_by_group", "alexandria_core_tag"."metainfo", "alexandria_core_tag"."id", "alexandria_core_tag"."name", "alexandria_core_tag"."description", "alexandria_core_tag"."tag_synonym_group_id" FROM "alexandria_core_tag" LEFT OUTER JOIN "alexandria_core_document_tags" ON ("alexandria_core_tag"."id" = "alexandria_core_document_tags"."tag_id") WHERE "alexandria_core_document_tags"."document_id" IS NULL',
     ],
@@ -1652,9 +1632,6 @@
     "status": 200,
 }
 
-<<<<<<< HEAD
-snapshots["test_api_patch[TagViewSet] 1"] = {
-=======
 snapshots["test_api_patch[FileViewSet] 1"] = {
     "queries": [],
     "query_count": 0,
@@ -1711,7 +1688,6 @@
 }
 
 snapshots["test_api_patch[MarkViewSet] 1"] = {
->>>>>>> fa9def1c
     "queries": [
         'SELECT DISTINCT "alexandria_core_mark"."created_at", "alexandria_core_mark"."created_by_user", "alexandria_core_mark"."created_by_group", "alexandria_core_mark"."modified_at", "alexandria_core_mark"."modified_by_user", "alexandria_core_mark"."modified_by_group", "alexandria_core_mark"."metainfo", "alexandria_core_mark"."slug", "alexandria_core_mark"."name", "alexandria_core_mark"."description" FROM "alexandria_core_mark" WHERE "alexandria_core_mark"."slug" = \'note-act-source\' LIMIT 21',
         """UPDATE "alexandria_core_mark" SET "created_at" = \'2017-05-21T00:00:00+00:00\'::timestamptz, "created_by_user" = \'admin\', "created_by_group" = \'admin\', "modified_at" = \'2017-05-21T00:00:00+00:00\'::timestamptz, "modified_by_user" = \'admin\', "modified_by_group" = \'admin\', "metainfo" = \'{}\', "name" = hstore(ARRAY[\'en\',\'de\',\'fr\'], ARRAY[\'Erin Scott\',\'\',\'\']), "description" = hstore(ARRAY[\'en\',\'de\',\'fr\'], ARRAY[\'Far bit among again. Station story first. Team suggest traditional boy above.
@@ -1734,8 +1710,8 @@
                 "created-by-user": "admin",
                 "description": {
                     "de": "",
-                    "en": """Far bit among again. Station story first. Team suggest traditional boy above.
-Central meeting anyone remember. There today material minute ago get. Range whose scientist draw free property consider.""",
+                    "en": """Effort meet relationship far. Option program interesting station. First where during teach country talk across.
+Argue move appear catch toward help wind. Material minute ago get.""",
                     "fr": "",
                 },
                 "metainfo": {},
@@ -1756,8 +1732,8 @@
                 "created-by-user": "admin",
                 "description": {
                     "de": "",
-                    "en": """Far bit among again. Station story first. Team suggest traditional boy above.
-Central meeting anyone remember. There today material minute ago get. Range whose scientist draw free property consider.""",
+                    "en": """Effort meet relationship far. Option program interesting station. First where during teach country talk across.
+Argue move appear catch toward help wind. Material minute ago get.""",
                     "fr": "",
                 },
                 "metainfo": {},
