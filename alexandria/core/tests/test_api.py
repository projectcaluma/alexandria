"""Module to test api in a generic way."""
import hashlib
import io
import json
import re
import uuid

import inflection
import pytest
from django.db import connection
from django.db.models.fields.related import ManyToManyDescriptor
from django.test.utils import CaptureQueriesContext
from django.urls import reverse
from rest_framework_json_api.renderers import JSONRenderer

from ..views import (
    CategoryViewSet,
    DocumentViewSet,
    FileViewSet,
    MarkViewSet,
    TagViewSet,
)


@pytest.fixture()
def deterministic_uuids(mocker):
    # md5 hex digests are the same length as UUIDs, so django happily accepts
    # them.  Note also this has no cryptographic use here, so md5 is totally
    # fine
    hashy = hashlib.md5()

    def next_uuid():
        # add some string to the hash. This modifies it enough to yield a
        # totally different value
        hashy.update(b"x")
        # format: 9336ebf2-5087-d91c-818e-e6e9 ec29 f8c1
        # lengths: 8        4    4    4    12
        digest = hashy.hexdigest()
        return uuid.UUID(
            "-".join(
                [
                    digest[:8],  # 8
                    digest[8:12],  # 4
                    digest[12:16],  # 4
                    digest[16:20],  # 4
                    digest[20:],  # 4
                ]
            )
        )

    mocker.patch("uuid.uuid4", next_uuid)


@pytest.fixture(
    params=[
        # add your viewset and expected queries run for generic api testing...
        CategoryViewSet,
        DocumentViewSet,
        FileViewSet,
        TagViewSet,
        MarkViewSet,
    ]
)
def viewset(request):
    """
    Viewset fixture listing viewsets for generic testing.

    For generic testing viewset needs to meet following requirements:
    * class fields `serializer_class` and `queryset`
    * registered factory for model it serves
    * registered uri with `SimpleRouter`
    """
    viewset_instance = request.param()
    model = viewset_instance.queryset.model
    factory_name = inflection.underscore(model._meta.object_name)
    base_name = model._meta.object_name.lower()

    viewset_instance.factory_name = factory_name
    viewset_instance.base_name = base_name
    viewset_instance.kwargs = {}

    return viewset_instance


@pytest.fixture
def fixture(
    deterministic_uuids,
    django_db_reset_sequences,
    request,
    viewset,
):
    """Get fixture and many to many relations of given viewset."""
    fixture = request.getfixturevalue(viewset.factory_name)
    included = (
        viewset.serializer_class.included_serializers
        if hasattr(viewset.serializer_class, "included_serializers")
        else {}
    )
    for name in sorted(included.keys()):
        relation_type = getattr(fixture.__class__, name)
        # pytest factory boy doesn't have native ManyToMany support
        # so needs to be handled manually
        if isinstance(relation_type, ManyToManyDescriptor):
            print("{0}_{1}".format(viewset.factory_name, name))
            request.getfixturevalue("{0}_{1}".format(viewset.factory_name, name))

    return fixture


def prefetch_query_in_normalizer(query):
    """
    Normalize `IN` queries.

    Using `prefetch_related()` leads to `IN` queries where we have no control over the
    order of the parameters. Make sure the order in the snapshot is always
    alphabetical.
    """
    regex = r".* IN \((.*)\).*"
    match = re.match(regex, query)
    if match and match.groups():
        for group in match.groups():
            lst = group.split(", ")
            new_string = ", ".join(sorted(lst))
            query = query.replace(group, new_string)
    return query


def assert_response(
    response, query_context, snapshot, *, request_payload=None, include_json=True
):
    value = {
        "status": response.status_code,
        "query_count": len(query_context.captured_queries),
        "queries": [
            prefetch_query_in_normalizer(query["sql"])
            for query in query_context.captured_queries
        ],
        "request": {
            k: v for k, v in response.request.items() if not k.startswith("wsgi")
        },
        "request_payload": request_payload if request_payload else None,
    }

    # Drop `SAVEPOINT` statements because they will change on every run.
    value["queries"] = list(
        filter(lambda lst: "SAVEPOINT" not in lst, value["queries"])
    )

    if include_json:
        value["response"] = response.json()

    snapshot.assert_match(value)


@pytest.mark.freeze_time("2017-05-21")
def test_api_list(fixture, request, admin_client, snapshot, viewset):
    url = reverse("{0}-list".format(viewset.base_name))

    # create more data for proper num queries check
    request.getfixturevalue(viewset.factory_name + "_factory").create_batch(2)

    included = getattr(viewset.serializer_class, "included_serializers", {})
    with CaptureQueriesContext(connection) as context:
        response = admin_client.get(url, data={"include": ",".join(included.keys())})

    assert_response(response, context, snapshot)


@pytest.mark.freeze_time("2017-05-21")
def test_api_detail(fixture, admin_client, viewset, snapshot):
    url = reverse("{0}-detail".format(viewset.base_name), args=[fixture.pk])

    included = getattr(viewset.serializer_class, "included_serializers", {})
    with CaptureQueriesContext(connection) as context:
        response = admin_client.get(url, data={"include": ",".join(included.keys())})

    if viewset.get_view_name() == "File":
        content = response.json()
        content["data"]["attributes"]["content"] = io.BytesIO(b"somefilecontent")
        response.content = content

    assert_response(response, context, snapshot)


@pytest.mark.freeze_time("2017-05-21")
def test_api_create(fixture, admin_client, viewset, snapshot):
    url = reverse("{0}-list".format(viewset.base_name))

    serializer = viewset.serializer_class(fixture)
    renderer = JSONRenderer()
    context = {"view": viewset}
    serializer_data = serializer.data
    data = json.loads(renderer.render(serializer_data, renderer_context=context))
    fixture.delete()  # avoid constraint issues

<<<<<<< HEAD
    opts = {}

    if viewset.get_view_name() == "File":
        data = {
            "content": io.BytesIO(b"FiLeCoNtEnt"),
            "name": serializer.data["name"],
            "variant": fixture.Variant.ORIGINAL.value,
            "document": str(fixture.document.pk),
        }
        opts = {"format": "multipart"}

    with CaptureQueriesContext(connection) as context:
        response = admin_client.post(url, data=data, **opts)
=======
    if viewset.base_name in ["category"]:
        with pytest.raises(NotImplementedError):
            response = admin_client.post(url, data=json.loads(data))
    else:
        with CaptureQueriesContext(connection) as context:
            response = admin_client.post(url, data=json.loads(data))
>>>>>>> fa9def1c

        assert_response(response, context, snapshot, request_payload=data)


@pytest.mark.freeze_time("2017-05-21")
def test_api_patch(fixture, admin_client, viewset, snapshot):
    url = reverse("{0}-detail".format(viewset.base_name), args=[fixture.pk])
    if viewset.get_view_name() == "File":
        return
    serializer = viewset.serializer_class(fixture)
    renderer = JSONRenderer()
    context = {"view": viewset}
    data = json.loads(renderer.render(serializer.data, renderer_context=context))

    with CaptureQueriesContext(connection) as context:
        response = admin_client.patch(url, data=data)
    assert_response(response, context, snapshot, request_payload=data)


@pytest.mark.freeze_time("2017-05-21")
def test_api_destroy(fixture, admin_client, snapshot, viewset):
    url = reverse("{0}-detail".format(viewset.base_name), args=[fixture.pk])

    if viewset.base_name in ["category"]:
        with pytest.raises(NotImplementedError):
            response = admin_client.delete(url)
    else:
        with CaptureQueriesContext(connection) as context:
            response = admin_client.delete(url)

        assert_response(response, context, snapshot, include_json=False)<|MERGE_RESOLUTION|>--- conflicted
+++ resolved
@@ -193,7 +193,6 @@
     data = json.loads(renderer.render(serializer_data, renderer_context=context))
     fixture.delete()  # avoid constraint issues
 
-<<<<<<< HEAD
     opts = {}
 
     if viewset.get_view_name() == "File":
@@ -205,16 +204,12 @@
         }
         opts = {"format": "multipart"}
 
-    with CaptureQueriesContext(connection) as context:
-        response = admin_client.post(url, data=data, **opts)
-=======
     if viewset.base_name in ["category"]:
         with pytest.raises(NotImplementedError):
             response = admin_client.post(url, data=json.loads(data))
     else:
         with CaptureQueriesContext(connection) as context:
-            response = admin_client.post(url, data=json.loads(data))
->>>>>>> fa9def1c
+            response = admin_client.post(url, data=data, **opts)
 
         assert_response(response, context, snapshot, request_payload=data)
 
